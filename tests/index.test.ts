// File generated from our OpenAPI spec by Stainless. See CONTRIBUTING.md for details.

import { APIPromise } from 'openai/core/api-promise';

import util from 'node:util';
import OpenAI from 'openai';
import { APIUserAbortError } from 'openai';
<<<<<<< HEAD
import { debug, Headers } from 'openai/core';
import defaultFetch, { Response, type RequestInit, type RequestInfo } from 'node-fetch';
=======
const defaultFetch = fetch;
>>>>>>> 36bc8381

describe('instantiate client', () => {
  const env = process.env;

  beforeEach(() => {
    jest.resetModules();
    process.env = { ...env };
  });

  afterEach(() => {
    process.env = env;
  });

  describe('defaultHeaders', () => {
    const client = new OpenAI({
      baseURL: 'http://localhost:5000/',
      defaultHeaders: { 'X-My-Default-Header': '2' },
      apiKey: 'My API Key',
    });

    test('they are used in the request', () => {
      const { req } = client.buildRequest({ path: '/foo', method: 'post' });
      expect(req.headers.get('x-my-default-header')).toEqual('2');
    });

    test('can ignore `undefined` and leave the default', () => {
      const { req } = client.buildRequest({
        path: '/foo',
        method: 'post',
        headers: { 'X-My-Default-Header': undefined },
      });
      expect(req.headers.get('x-my-default-header')).toEqual('2');
    });

    test('can be removed with `null`', () => {
      const { req } = client.buildRequest({
        path: '/foo',
        method: 'post',
        headers: { 'X-My-Default-Header': null },
      });
      expect(req.headers.has('x-my-default-header')).toBe(false);
    });
  });
  describe('logging', () => {
    const env = process.env;

    beforeEach(() => {
      process.env = { ...env };
      process.env['OPENAI_LOG'] = undefined;
    });

    afterEach(() => {
      process.env = env;
    });

    const forceAPIResponseForClient = async (client: OpenAI) => {
      await new APIPromise(
        client,
        Promise.resolve({
          response: new Response(),
          controller: new AbortController(),
          requestLogID: 'log_000000',
          retryOfRequestLogID: undefined,
          startTime: Date.now(),
          options: {
            method: 'get',
            path: '/',
          },
        }),
      );
    };

    test('debug logs when log level is debug', async () => {
      const debugMock = jest.fn();
      const logger = {
        debug: debugMock,
        info: jest.fn(),
        warn: jest.fn(),
        error: jest.fn(),
      };

      const client = new OpenAI({ logger: logger, logLevel: 'debug', apiKey: 'My API Key' });

      await forceAPIResponseForClient(client);
      expect(debugMock).toHaveBeenCalled();
    });

    test('default logLevel is warn', async () => {
      const client = new OpenAI({ apiKey: 'My API Key' });
      expect(client.logLevel).toBe('warn');
    });

    test('debug logs are skipped when log level is info', async () => {
      const debugMock = jest.fn();
      const logger = {
        debug: debugMock,
        info: jest.fn(),
        warn: jest.fn(),
        error: jest.fn(),
      };

      const client = new OpenAI({ logger: logger, logLevel: 'info', apiKey: 'My API Key' });

      await forceAPIResponseForClient(client);
      expect(debugMock).not.toHaveBeenCalled();
    });

    test('debug logs happen with debug env var', async () => {
      const debugMock = jest.fn();
      const logger = {
        debug: debugMock,
        info: jest.fn(),
        warn: jest.fn(),
        error: jest.fn(),
      };

      process.env['OPENAI_LOG'] = 'debug';
      const client = new OpenAI({ logger: logger, apiKey: 'My API Key' });
      expect(client.logLevel).toBe('debug');

      await forceAPIResponseForClient(client);
      expect(debugMock).toHaveBeenCalled();
    });

    test('warn when env var level is invalid', async () => {
      const warnMock = jest.fn();
      const logger = {
        debug: jest.fn(),
        info: jest.fn(),
        warn: warnMock,
        error: jest.fn(),
      };

      process.env['OPENAI_LOG'] = 'not a log level';
      const client = new OpenAI({ logger: logger, apiKey: 'My API Key' });
      expect(client.logLevel).toBe('warn');
      expect(warnMock).toHaveBeenCalledWith(
        'process.env[\'OPENAI_LOG\'] was set to "not a log level", expected one of ["off","error","warn","info","debug"]',
      );
    });

    test('client log level overrides env var', async () => {
      const debugMock = jest.fn();
      const logger = {
        debug: debugMock,
        info: jest.fn(),
        warn: jest.fn(),
        error: jest.fn(),
      };

      process.env['OPENAI_LOG'] = 'debug';
      const client = new OpenAI({ logger: logger, logLevel: 'off', apiKey: 'My API Key' });

      await forceAPIResponseForClient(client);
      expect(debugMock).not.toHaveBeenCalled();
    });

    test('no warning logged for invalid env var level + valid client level', async () => {
      const warnMock = jest.fn();
      const logger = {
        debug: jest.fn(),
        info: jest.fn(),
        warn: warnMock,
        error: jest.fn(),
      };

      process.env['OPENAI_LOG'] = 'not a log level';
      const client = new OpenAI({ logger: logger, logLevel: 'debug', apiKey: 'My API Key' });
      expect(client.logLevel).toBe('debug');
      expect(warnMock).not.toHaveBeenCalled();
    });
  });

  describe('defaultQuery', () => {
    test('with null query params given', () => {
      const client = new OpenAI({
        baseURL: 'http://localhost:5000/',
        defaultQuery: { apiVersion: 'foo' },
        apiKey: 'My API Key',
      });
      expect(client.buildURL('/foo', null)).toEqual('http://localhost:5000/foo?apiVersion=foo');
    });

    test('multiple default query params', () => {
      const client = new OpenAI({
        baseURL: 'http://localhost:5000/',
        defaultQuery: { apiVersion: 'foo', hello: 'world' },
        apiKey: 'My API Key',
      });
      expect(client.buildURL('/foo', null)).toEqual('http://localhost:5000/foo?apiVersion=foo&hello=world');
    });

    test('overriding with `undefined`', () => {
      const client = new OpenAI({
        baseURL: 'http://localhost:5000/',
        defaultQuery: { hello: 'world' },
        apiKey: 'My API Key',
      });
      expect(client.buildURL('/foo', { hello: undefined })).toEqual('http://localhost:5000/foo');
    });
  });

  test('custom fetch', async () => {
    const client = new OpenAI({
      baseURL: 'http://localhost:5000/',
      apiKey: 'My API Key',
      fetch: (url) => {
        return Promise.resolve(
          new Response(JSON.stringify({ url, custom: true }), {
            headers: { 'Content-Type': 'application/json' },
          }),
        );
      },
    });

    const response = await client.get('/foo');
    expect(response).toEqual({ url: 'http://localhost:5000/foo', custom: true });
  });

  test('explicit global fetch', async () => {
    // make sure the global fetch type is assignable to our Fetch type
    const client = new OpenAI({
      baseURL: 'http://localhost:5000/',
      apiKey: 'My API Key',
      fetch: defaultFetch,
    });
  });

  test('custom signal', async () => {
    const client = new OpenAI({
      baseURL: process.env['TEST_API_BASE_URL'] ?? 'http://127.0.0.1:4010',
      apiKey: 'My API Key',
      fetch: (...args) => {
        return new Promise((resolve, reject) =>
          setTimeout(
            () =>
              defaultFetch(...args)
                .then(resolve)
                .catch(reject),
            300,
          ),
        );
      },
    });

    const controller = new AbortController();
    setTimeout(() => controller.abort(), 200);

    const spy = jest.spyOn(client, 'request');

    await expect(client.get('/foo', { signal: controller.signal })).rejects.toThrowError(APIUserAbortError);
    expect(spy).toHaveBeenCalledTimes(1);
  });

  test('normalized method', async () => {
    let capturedRequest: RequestInit | undefined;
<<<<<<< HEAD
    const testFetch = async (url: RequestInfo, init: RequestInit = {}): Promise<Response> => {
=======
    const testFetch = async (url: string | URL | Request, init: RequestInit = {}): Promise<Response> => {
>>>>>>> 36bc8381
      capturedRequest = init;
      return new Response(JSON.stringify({}), { headers: { 'Content-Type': 'application/json' } });
    };

    const client = new OpenAI({ baseURL: 'http://localhost:5000/', apiKey: 'My API Key', fetch: testFetch });

    await client.patch('/foo');
    expect(capturedRequest?.method).toEqual('PATCH');
  });

  describe('baseUrl', () => {
    test('trailing slash', () => {
      const client = new OpenAI({ baseURL: 'http://localhost:5000/custom/path/', apiKey: 'My API Key' });
      expect(client.buildURL('/foo', null)).toEqual('http://localhost:5000/custom/path/foo');
    });

    test('no trailing slash', () => {
      const client = new OpenAI({ baseURL: 'http://localhost:5000/custom/path', apiKey: 'My API Key' });
      expect(client.buildURL('/foo', null)).toEqual('http://localhost:5000/custom/path/foo');
    });

    afterEach(() => {
      process.env['OPENAI_BASE_URL'] = undefined;
    });

    test('explicit option', () => {
      const client = new OpenAI({ baseURL: 'https://example.com', apiKey: 'My API Key' });
      expect(client.baseURL).toEqual('https://example.com');
    });

    test('env variable', () => {
      process.env['OPENAI_BASE_URL'] = 'https://example.com/from_env';
      const client = new OpenAI({ apiKey: 'My API Key' });
      expect(client.baseURL).toEqual('https://example.com/from_env');
    });

    test('empty env variable', () => {
      process.env['OPENAI_BASE_URL'] = ''; // empty
      const client = new OpenAI({ apiKey: 'My API Key' });
      expect(client.baseURL).toEqual('https://api.openai.com/v1');
    });

    test('blank env variable', () => {
      process.env['OPENAI_BASE_URL'] = '  '; // blank
      const client = new OpenAI({ apiKey: 'My API Key' });
      expect(client.baseURL).toEqual('https://api.openai.com/v1');
    });
  });

  test('maxRetries option is correctly set', () => {
    const client = new OpenAI({ maxRetries: 4, apiKey: 'My API Key' });
    expect(client.maxRetries).toEqual(4);

    // default
    const client2 = new OpenAI({ apiKey: 'My API Key' });
    expect(client2.maxRetries).toEqual(2);
  });

  describe('withOptions', () => {
    test('creates a new client with overridden options', () => {
      const client = new OpenAI({ baseURL: 'http://localhost:5000/', maxRetries: 3, apiKey: 'My API Key' });

      const newClient = client.withOptions({
        maxRetries: 5,
        baseURL: 'http://localhost:5001/',
      });

      // Verify the new client has updated options
      expect(newClient.maxRetries).toEqual(5);
      expect(newClient.baseURL).toEqual('http://localhost:5001/');

      // Verify the original client is unchanged
      expect(client.maxRetries).toEqual(3);
      expect(client.baseURL).toEqual('http://localhost:5000/');

      // Verify it's a different instance
      expect(newClient).not.toBe(client);
      expect(newClient.constructor).toBe(client.constructor);
    });

    test('inherits options from the parent client', () => {
      const client = new OpenAI({
        baseURL: 'http://localhost:5000/',
        defaultHeaders: { 'X-Test-Header': 'test-value' },
        defaultQuery: { 'test-param': 'test-value' },
        apiKey: 'My API Key',
      });

      const newClient = client.withOptions({
        baseURL: 'http://localhost:5001/',
      });

      // Test inherited options remain the same
      expect(newClient.buildURL('/foo', null)).toEqual('http://localhost:5001/foo?test-param=test-value');

      const { req } = newClient.buildRequest({ path: '/foo', method: 'get' });
      expect(req.headers.get('x-test-header')).toEqual('test-value');
    });

    test('respects runtime property changes when creating new client', () => {
      const client = new OpenAI({ baseURL: 'http://localhost:5000/', timeout: 1000, apiKey: 'My API Key' });

      // Modify the client properties directly after creation
      client.baseURL = 'http://localhost:6000/';
      client.timeout = 2000;

      // Create a new client with withOptions
      const newClient = client.withOptions({
        maxRetries: 10,
      });

      // Verify the new client uses the updated properties, not the original ones
      expect(newClient.baseURL).toEqual('http://localhost:6000/');
      expect(newClient.timeout).toEqual(2000);
      expect(newClient.maxRetries).toEqual(10);

      // Original client should still have its modified properties
      expect(client.baseURL).toEqual('http://localhost:6000/');
      expect(client.timeout).toEqual(2000);
      expect(client.maxRetries).not.toEqual(10);

      // Verify URL building uses the updated baseURL
      expect(newClient.buildURL('/bar', null)).toEqual('http://localhost:6000/bar');
    });
  });

  test('with environment variable arguments', () => {
    // set options via env var
    process.env['OPENAI_API_KEY'] = 'My API Key';
    const client = new OpenAI();
    expect(client.apiKey).toBe('My API Key');
  });

  test('with overridden environment variable arguments', () => {
    // set options via env var
    process.env['OPENAI_API_KEY'] = 'another My API Key';
    const client = new OpenAI({ apiKey: 'My API Key' });
    expect(client.apiKey).toBe('My API Key');
  });
});

describe('request building', () => {
  const client = new OpenAI({ apiKey: 'My API Key' });

  describe('custom headers', () => {
    test('handles undefined', () => {
      const { req } = client.buildRequest({
        path: '/foo',
        method: 'post',
        body: { value: 'hello' },
        headers: { 'X-Foo': 'baz', 'x-foo': 'bar', 'x-Foo': undefined, 'x-baz': 'bam', 'X-Baz': null },
      });
      expect(req.headers.get('x-foo')).toEqual('bar');
      expect(req.headers.get('x-Foo')).toEqual('bar');
      expect(req.headers.get('X-Foo')).toEqual('bar');
      expect(req.headers.get('x-baz')).toEqual(null);
    });
  });
});

describe('default encoder', () => {
  const client = new OpenAI({ apiKey: 'My API Key' });

  class Serializable {
    toJSON() {
      return { $type: 'Serializable' };
    }
  }
  class Collection<T> {
    #things: T[];
    constructor(things: T[]) {
      this.#things = Array.from(things);
    }
    toJSON() {
      return Array.from(this.#things);
    }
    [Symbol.iterator]() {
      return this.#things[Symbol.iterator];
    }
  }
  for (const jsonValue of [{}, [], { __proto__: null }, new Serializable(), new Collection(['item'])]) {
    test(`serializes ${util.inspect(jsonValue)} as json`, () => {
      const { req } = client.buildRequest({
        path: '/foo',
        method: 'post',
        body: jsonValue,
      });
      expect(req.headers).toBeInstanceOf(Headers);
      expect(req.headers.get('content-type')).toEqual('application/json');
      expect(req.body).toBe(JSON.stringify(jsonValue));
    });
  }

  const encoder = new TextEncoder();
  const asyncIterable = (async function* () {
    yield encoder.encode('a\n');
    yield encoder.encode('b\n');
    yield encoder.encode('c\n');
  })();
  for (const streamValue of [
    [encoder.encode('a\nb\nc\n')][Symbol.iterator](),
    new Response('a\nb\nc\n').body,
    asyncIterable,
  ]) {
    test(`converts ${util.inspect(streamValue)} to ReadableStream`, async () => {
      const { req } = client.buildRequest({
        path: '/foo',
        method: 'post',
        body: streamValue,
      });
      expect(req.headers).toBeInstanceOf(Headers);
      expect(req.headers.get('content-type')).toEqual(null);
      expect(req.body).toBeInstanceOf(ReadableStream);
      expect(await new Response(req.body).text()).toBe('a\nb\nc\n');
    });
  }

  test(`can set content-type for ReadableStream`, async () => {
    const { req } = client.buildRequest({
      path: '/foo',
      method: 'post',
      body: new Response('a\nb\nc\n').body,
      headers: { 'Content-Type': 'text/plain' },
    });
    expect(req.headers).toBeInstanceOf(Headers);
    expect(req.headers.get('content-type')).toEqual('text/plain');
    expect(req.body).toBeInstanceOf(ReadableStream);
    expect(await new Response(req.body).text()).toBe('a\nb\nc\n');
  });
});

describe('retries', () => {
  test('retry on timeout', async () => {
    let count = 0;
    const testFetch = async (
      url: string | URL | Request,
      { signal }: RequestInit = {},
    ): Promise<Response> => {
      if (count++ === 0) {
        return new Promise(
          (resolve, reject) => signal?.addEventListener('abort', () => reject(new Error('timed out'))),
        );
      }
      return new Response(JSON.stringify({ a: 1 }), { headers: { 'Content-Type': 'application/json' } });
    };

    const client = new OpenAI({ apiKey: 'My API Key', timeout: 10, fetch: testFetch });

    expect(await client.request({ path: '/foo', method: 'get' })).toEqual({ a: 1 });
    expect(count).toEqual(2);
    expect(
      await client
        .request({ path: '/foo', method: 'get' })
        .asResponse()
        .then((r) => r.text()),
    ).toEqual(JSON.stringify({ a: 1 }));
    expect(count).toEqual(3);
  });

  test('retry count header', async () => {
    let count = 0;
    let capturedRequest: RequestInit | undefined;
    const testFetch = async (url: string | URL | Request, init: RequestInit = {}): Promise<Response> => {
      count++;
      if (count <= 2) {
        return new Response(undefined, {
          status: 429,
          headers: {
            'Retry-After': '0.1',
          },
        });
      }
      capturedRequest = init;
      return new Response(JSON.stringify({ a: 1 }), { headers: { 'Content-Type': 'application/json' } });
    };

    const client = new OpenAI({ apiKey: 'My API Key', fetch: testFetch, maxRetries: 4 });

    expect(await client.request({ path: '/foo', method: 'get' })).toEqual({ a: 1 });

    expect((capturedRequest!.headers as Headers).get('x-stainless-retry-count')).toEqual('2');
    expect(count).toEqual(3);
  });

  test('omit retry count header', async () => {
    let count = 0;
    let capturedRequest: RequestInit | undefined;
    const testFetch = async (url: string | URL | Request, init: RequestInit = {}): Promise<Response> => {
      count++;
      if (count <= 2) {
        return new Response(undefined, {
          status: 429,
          headers: {
            'Retry-After': '0.1',
          },
        });
      }
      capturedRequest = init;
      return new Response(JSON.stringify({ a: 1 }), { headers: { 'Content-Type': 'application/json' } });
    };
    const client = new OpenAI({ apiKey: 'My API Key', fetch: testFetch, maxRetries: 4 });

    expect(
      await client.request({
        path: '/foo',
        method: 'get',
        headers: { 'X-Stainless-Retry-Count': null },
      }),
    ).toEqual({ a: 1 });

    expect((capturedRequest!.headers as Headers).has('x-stainless-retry-count')).toBe(false);
  });

  test('omit retry count header by default', async () => {
    let count = 0;
    let capturedRequest: RequestInit | undefined;
    const testFetch = async (url: string | URL | Request, init: RequestInit = {}): Promise<Response> => {
      count++;
      if (count <= 2) {
        return new Response(undefined, {
          status: 429,
          headers: {
            'Retry-After': '0.1',
          },
        });
      }
      capturedRequest = init;
      return new Response(JSON.stringify({ a: 1 }), { headers: { 'Content-Type': 'application/json' } });
    };
    const client = new OpenAI({
      apiKey: 'My API Key',
      fetch: testFetch,
      maxRetries: 4,
      defaultHeaders: { 'X-Stainless-Retry-Count': null },
    });

    expect(
      await client.request({
        path: '/foo',
        method: 'get',
      }),
    ).toEqual({ a: 1 });

    expect(capturedRequest!.headers as Headers).not.toHaveProperty('x-stainless-retry-count');
  });

  test('overwrite retry count header', async () => {
    let count = 0;
    let capturedRequest: RequestInit | undefined;
    const testFetch = async (url: string | URL | Request, init: RequestInit = {}): Promise<Response> => {
      count++;
      if (count <= 2) {
        return new Response(undefined, {
          status: 429,
          headers: {
            'Retry-After': '0.1',
          },
        });
      }
      capturedRequest = init;
      return new Response(JSON.stringify({ a: 1 }), { headers: { 'Content-Type': 'application/json' } });
    };
    const client = new OpenAI({ apiKey: 'My API Key', fetch: testFetch, maxRetries: 4 });

    expect(
      await client.request({
        path: '/foo',
        method: 'get',
        headers: { 'X-Stainless-Retry-Count': '42' },
      }),
    ).toEqual({ a: 1 });

    expect((capturedRequest!.headers as Headers).get('x-stainless-retry-count')).toEqual('42');
  });

  test('retry on 429 with retry-after', async () => {
    let count = 0;
    const testFetch = async (
      url: string | URL | Request,
      { signal }: RequestInit = {},
    ): Promise<Response> => {
      if (count++ === 0) {
        return new Response(undefined, {
          status: 429,
          headers: {
            'Retry-After': '0.1',
          },
        });
      }
      return new Response(JSON.stringify({ a: 1 }), { headers: { 'Content-Type': 'application/json' } });
    };

    const client = new OpenAI({ apiKey: 'My API Key', fetch: testFetch });

    expect(await client.request({ path: '/foo', method: 'get' })).toEqual({ a: 1 });
    expect(count).toEqual(2);
    expect(
      await client
        .request({ path: '/foo', method: 'get' })
        .asResponse()
        .then((r) => r.text()),
    ).toEqual(JSON.stringify({ a: 1 }));
    expect(count).toEqual(3);
  });

  test('retry on 429 with retry-after-ms', async () => {
    let count = 0;
    const testFetch = async (
      url: string | URL | Request,
      { signal }: RequestInit = {},
    ): Promise<Response> => {
      if (count++ === 0) {
        return new Response(undefined, {
          status: 429,
          headers: {
            'Retry-After-Ms': '10',
          },
        });
      }
      return new Response(JSON.stringify({ a: 1 }), { headers: { 'Content-Type': 'application/json' } });
    };

    const client = new OpenAI({ apiKey: 'My API Key', fetch: testFetch });

    expect(await client.request({ path: '/foo', method: 'get' })).toEqual({ a: 1 });
    expect(count).toEqual(2);
    expect(
      await client
        .request({ path: '/foo', method: 'get' })
        .asResponse()
        .then((r) => r.text()),
    ).toEqual(JSON.stringify({ a: 1 }));
    expect(count).toEqual(3);
  });
});

describe('debug()', () => {
  const env = process.env;
  const spy = jest.spyOn(console, 'log');

  beforeEach(() => {
    jest.resetModules();
    process.env = { ...env };
    process.env['DEBUG'] = 'true';
  });

  afterEach(() => {
    process.env = env;
  });

  test('body request object with Authorization header', function () {
    // Test request body includes headers object with Authorization
    const headersTest = {
      headers: {
        Authorization: 'fakeAuthorization',
      },
    };
    debug('request', headersTest);
    expect(spy).toHaveBeenCalledWith('OpenAI:DEBUG:request', {
      headers: {
        Authorization: 'REDACTED',
      },
    });
  });

  test('body request object with api-key header', function () {
    // Test request body includes headers object with api-ley
    const apiKeyTest = {
      headers: {
        'api-key': 'fakeKey',
      },
    };
    debug('request', apiKeyTest);
    expect(spy).toHaveBeenCalledWith('OpenAI:DEBUG:request', {
      headers: {
        'api-key': 'REDACTED',
      },
    });
  });

  test('header object with Authorization header', function () {
    // Test headers object with authorization header
    const authorizationTest = {
      authorization: 'fakeValue',
    };
    debug('request', authorizationTest);
    expect(spy).toHaveBeenCalledWith('OpenAI:DEBUG:request', {
      authorization: 'REDACTED',
    });
  });

  test('input args are not mutated', function () {
    const authorizationTest = {
      authorization: 'fakeValue',
    };
    const client = new OpenAI({
      baseURL: 'http://localhost:5000/',
      defaultHeaders: authorizationTest,
      apiKey: 'api-key',
    });

    const { req } = client.buildRequest({ path: '/foo', method: 'post' });
    debug('request', authorizationTest);
    expect((req.headers as Headers)['authorization']).toEqual('fakeValue');
    expect(spy).toHaveBeenCalledWith('OpenAI:DEBUG:request', {
      authorization: 'REDACTED',
    });
  });

  test('input headers are not mutated', function () {
    const authorizationTest = {
      authorization: 'fakeValue',
    };
    const client = new OpenAI({
      baseURL: 'http://localhost:5000/',
      defaultHeaders: authorizationTest,
      apiKey: 'api-key',
    });

    const { req } = client.buildRequest({ path: '/foo', method: 'post' });
    debug('request', { headers: req.headers });
    expect((req.headers as Headers)['authorization']).toEqual('fakeValue');
    expect(spy).toHaveBeenCalledWith('OpenAI:DEBUG:request', {
      authorization: 'REDACTED',
    });
  });
});<|MERGE_RESOLUTION|>--- conflicted
+++ resolved
@@ -5,12 +5,7 @@
 import util from 'node:util';
 import OpenAI from 'openai';
 import { APIUserAbortError } from 'openai';
-<<<<<<< HEAD
-import { debug, Headers } from 'openai/core';
-import defaultFetch, { Response, type RequestInit, type RequestInfo } from 'node-fetch';
-=======
 const defaultFetch = fetch;
->>>>>>> 36bc8381
 
 describe('instantiate client', () => {
   const env = process.env;
@@ -267,11 +262,7 @@
 
   test('normalized method', async () => {
     let capturedRequest: RequestInit | undefined;
-<<<<<<< HEAD
-    const testFetch = async (url: RequestInfo, init: RequestInit = {}): Promise<Response> => {
-=======
     const testFetch = async (url: string | URL | Request, init: RequestInit = {}): Promise<Response> => {
->>>>>>> 36bc8381
       capturedRequest = init;
       return new Response(JSON.stringify({}), { headers: { 'Content-Type': 'application/json' } });
     };
