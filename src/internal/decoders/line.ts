--- conflicted
+++ resolved
@@ -1,10 +1,6 @@
 import { concatBytes, decodeUTF8, encodeUTF8 } from '../utils/bytes';
 
-<<<<<<< HEAD
-export type Bytes = string | ArrayBuffer | Uint8Array | Buffer | null | undefined;
-=======
 export type Bytes = string | ArrayBuffer | Uint8Array | null | undefined;
->>>>>>> 36bc8381
 
 /**
  * A re-implementation of httpx's `LineDecoder` in Python that handles incrementally
@@ -17,20 +13,11 @@
   static NEWLINE_CHARS = new Set(['\n', '\r']);
   static NEWLINE_REGEXP = /\r\n|[\n\r]/g;
 
-<<<<<<< HEAD
-  buffer: Uint8Array;
-  #carriageReturnIndex: number | null;
-  textDecoder: any; // TextDecoder found in browsers; not typed to avoid pulling in either "dom" or "node" types.
-
-  constructor() {
-    this.buffer = new Uint8Array();
-=======
   #buffer: Uint8Array;
   #carriageReturnIndex: number | null;
 
   constructor() {
     this.#buffer = new Uint8Array();
->>>>>>> 36bc8381
     this.#carriageReturnIndex = null;
   }
 
@@ -41,43 +28,6 @@
 
     const binaryChunk =
       chunk instanceof ArrayBuffer ? new Uint8Array(chunk)
-<<<<<<< HEAD
-      : typeof chunk === 'string' ? new TextEncoder().encode(chunk)
-      : chunk;
-
-    let newData = new Uint8Array(this.buffer.length + binaryChunk.length);
-    newData.set(this.buffer);
-    newData.set(binaryChunk, this.buffer.length);
-    this.buffer = newData;
-
-    const lines: string[] = [];
-    let patternIndex;
-    while ((patternIndex = findNewlineIndex(this.buffer, this.#carriageReturnIndex)) != null) {
-      if (patternIndex.carriage && this.#carriageReturnIndex == null) {
-        // skip until we either get a corresponding `\n`, a new `\r` or nothing
-        this.#carriageReturnIndex = patternIndex.index;
-        continue;
-      }
-
-      // we got double \r or \rtext\n
-      if (
-        this.#carriageReturnIndex != null &&
-        (patternIndex.index !== this.#carriageReturnIndex + 1 || patternIndex.carriage)
-      ) {
-        lines.push(this.decodeText(this.buffer.slice(0, this.#carriageReturnIndex - 1)));
-        this.buffer = this.buffer.slice(this.#carriageReturnIndex);
-        this.#carriageReturnIndex = null;
-        continue;
-      }
-
-      const endIndex =
-        this.#carriageReturnIndex !== null ? patternIndex.preceding - 1 : patternIndex.preceding;
-
-      const line = this.decodeText(this.buffer.slice(0, endIndex));
-      lines.push(line);
-
-      this.buffer = this.buffer.slice(patternIndex.index);
-=======
       : typeof chunk === 'string' ? encodeUTF8(chunk)
       : chunk;
 
@@ -110,7 +60,6 @@
       lines.push(line);
 
       this.#buffer = this.#buffer.subarray(patternIndex.index);
->>>>>>> 36bc8381
       this.#carriageReturnIndex = null;
     }
 
@@ -119,41 +68,6 @@
 
   flush(): string[] {
     if (!this.#buffer.length) {
-      return [];
-    }
-    return this.decode('\n');
-  }
-}
-
-/**
- * This function searches the buffer for the end patterns, (\r or \n)
- * and returns an object with the index preceding the matched newline and the
- * index after the newline char. `null` is returned if no new line is found.
- *
- * ```ts
- * findNewLineIndex('abc\ndef') -> { preceding: 2, index: 3 }
- * ```
- */
-function findNewlineIndex(
-  buffer: Uint8Array,
-  startIndex: number | null,
-): { preceding: number; index: number; carriage: boolean } | null {
-  const newline = 0x0a; // \n
-  const carriage = 0x0d; // \r
-
-  for (let i = startIndex ?? 0; i < buffer.length; i++) {
-    if (buffer[i] === newline) {
-      return { preceding: i, index: i + 1, carriage: false };
-    }
-
-    if (buffer[i] === carriage) {
-      return { preceding: i, index: i + 1, carriage: true };
-    }
-  }
-
-<<<<<<< HEAD
-  flush(): string[] {
-    if (!this.buffer.length) {
       return [];
     }
     return this.decode('\n');
@@ -217,38 +131,5 @@
     }
   }
 
-=======
-  return null;
-}
-
-export function findDoubleNewlineIndex(buffer: Uint8Array): number {
-  // This function searches the buffer for the end patterns (\r\r, \n\n, \r\n\r\n)
-  // and returns the index right after the first occurrence of any pattern,
-  // or -1 if none of the patterns are found.
-  const newline = 0x0a; // \n
-  const carriage = 0x0d; // \r
-
-  for (let i = 0; i < buffer.length - 1; i++) {
-    if (buffer[i] === newline && buffer[i + 1] === newline) {
-      // \n\n
-      return i + 2;
-    }
-    if (buffer[i] === carriage && buffer[i + 1] === carriage) {
-      // \r\r
-      return i + 2;
-    }
-    if (
-      buffer[i] === carriage &&
-      buffer[i + 1] === newline &&
-      i + 3 < buffer.length &&
-      buffer[i + 2] === carriage &&
-      buffer[i + 3] === newline
-    ) {
-      // \r\n\r\n
-      return i + 4;
-    }
-  }
-
->>>>>>> 36bc8381
   return -1;
 }