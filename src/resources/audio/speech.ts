// File generated from our OpenAPI spec by Stainless. See CONTRIBUTING.md for details.

import { APIResource } from '../../core/resource';
import { APIPromise } from '../../core/api-promise';
import { buildHeaders } from '../../internal/headers';
import { RequestOptions } from '../../internal/request-options';

export class Speech extends APIResource {
  /**
   * Generates audio from the input text.
   *
   * @example
   * ```ts
   * const speech = await client.audio.speech.create({
   *   input: 'input',
   *   model: 'string',
   *   voice: 'ash',
   * });
   *
   * const content = await speech.blob();
   * console.log(content);
   * ```
   */
<<<<<<< HEAD
  create(body: SpeechCreateParams, options?: Core.RequestOptions): Core.APIPromise<Response> {
    return this._client.post('/audio/speech', {
      body,
      ...options,
      headers: { Accept: 'application/octet-stream', ...options?.headers },
=======
  create(body: SpeechCreateParams, options?: RequestOptions): APIPromise<Response> {
    return this._client.post('/audio/speech', {
      body,
      ...options,
      headers: buildHeaders([{ Accept: 'application/octet-stream' }, options?.headers]),
>>>>>>> 36bc8381
      __binaryResponse: true,
    });
  }
}

export type SpeechModel = 'tts-1' | 'tts-1-hd' | 'gpt-4o-mini-tts';

export interface SpeechCreateParams {
  /**
   * The text to generate audio for. The maximum length is 4096 characters.
   */
  input: string;

  /**
   * One of the available [TTS models](https://platform.openai.com/docs/models#tts):
   * `tts-1`, `tts-1-hd` or `gpt-4o-mini-tts`.
   */
  model: (string & {}) | SpeechModel;

  /**
   * The voice to use when generating the audio. Supported voices are `alloy`, `ash`,
   * `ballad`, `coral`, `echo`, `fable`, `onyx`, `nova`, `sage`, `shimmer`, and
   * `verse`. Previews of the voices are available in the
   * [Text to speech guide](https://platform.openai.com/docs/guides/text-to-speech#voice-options).
   */
  voice:
    | (string & {})
    | 'alloy'
    | 'ash'
    | 'ballad'
    | 'coral'
    | 'echo'
    | 'fable'
    | 'onyx'
    | 'nova'
    | 'sage'
    | 'shimmer'
    | 'verse';

  /**
   * Control the voice of your generated audio with additional instructions. Does not
   * work with `tts-1` or `tts-1-hd`.
   */
  instructions?: string;

  /**
   * The format to audio in. Supported formats are `mp3`, `opus`, `aac`, `flac`,
   * `wav`, and `pcm`.
   */
  response_format?: 'mp3' | 'opus' | 'aac' | 'flac' | 'wav' | 'pcm';

  /**
   * The speed of the generated audio. Select a value from `0.25` to `4.0`. `1.0` is
   * the default. Does not work with `gpt-4o-mini-tts`.
   */
  speed?: number;
}

export declare namespace Speech {
  export { type SpeechModel as SpeechModel, type SpeechCreateParams as SpeechCreateParams };
}<|MERGE_RESOLUTION|>--- conflicted
+++ resolved
@@ -21,19 +21,11 @@
    * console.log(content);
    * ```
    */
-<<<<<<< HEAD
-  create(body: SpeechCreateParams, options?: Core.RequestOptions): Core.APIPromise<Response> {
-    return this._client.post('/audio/speech', {
-      body,
-      ...options,
-      headers: { Accept: 'application/octet-stream', ...options?.headers },
-=======
   create(body: SpeechCreateParams, options?: RequestOptions): APIPromise<Response> {
     return this._client.post('/audio/speech', {
       body,
       ...options,
       headers: buildHeaders([{ Accept: 'application/octet-stream' }, options?.headers]),
->>>>>>> 36bc8381
       __binaryResponse: true,
     });
   }
