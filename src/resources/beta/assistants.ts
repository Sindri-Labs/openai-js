--- conflicted
+++ resolved
@@ -6,16 +6,12 @@
 import * as ThreadsAPI from './threads/threads';
 import * as RunsAPI from './threads/runs/runs';
 import * as StepsAPI from './threads/runs/steps';
-<<<<<<< HEAD
-import { CursorPage, type CursorPageParams } from '../../pagination';
-import { AssistantStream } from '../../lib/AssistantStream';
-=======
 import { APIPromise } from '../../core/api-promise';
 import { CursorPage, type CursorPageParams, PagePromise } from '../../core/pagination';
 import { buildHeaders } from '../../internal/headers';
 import { RequestOptions } from '../../internal/request-options';
 import { path } from '../../internal/utils/path';
->>>>>>> 36bc8381
+import { AssistantStream } from '../../lib/AssistantStream';
 
 export class Assistants extends APIResource {
   /**
@@ -28,11 +24,7 @@
    * });
    * ```
    */
-<<<<<<< HEAD
-  create(body: AssistantCreateParams, options?: Core.RequestOptions): Core.APIPromise<Assistant> {
-=======
   create(body: AssistantCreateParams, options?: RequestOptions): APIPromise<Assistant> {
->>>>>>> 36bc8381
     return this._client.post('/assistants', {
       body,
       ...options,
@@ -50,13 +42,8 @@
    * );
    * ```
    */
-<<<<<<< HEAD
-  retrieve(assistantId: string, options?: Core.RequestOptions): Core.APIPromise<Assistant> {
-    return this._client.get(`/assistants/${assistantId}`, {
-=======
   retrieve(assistantID: string, options?: RequestOptions): APIPromise<Assistant> {
     return this._client.get(path`/assistants/${assistantID}`, {
->>>>>>> 36bc8381
       ...options,
       headers: buildHeaders([{ 'OpenAI-Beta': 'assistants=v2' }, options?.headers]),
     });
@@ -72,17 +59,8 @@
    * );
    * ```
    */
-<<<<<<< HEAD
-  update(
-    assistantId: string,
-    body: AssistantUpdateParams,
-    options?: Core.RequestOptions,
-  ): Core.APIPromise<Assistant> {
-    return this._client.post(`/assistants/${assistantId}`, {
-=======
   update(assistantID: string, body: AssistantUpdateParams, options?: RequestOptions): APIPromise<Assistant> {
     return this._client.post(path`/assistants/${assistantID}`, {
->>>>>>> 36bc8381
       body,
       ...options,
       headers: buildHeaders([{ 'OpenAI-Beta': 'assistants=v2' }, options?.headers]),
@@ -116,22 +94,12 @@
    *
    * @example
    * ```ts
-<<<<<<< HEAD
-   * const assistantDeleted = await client.beta.assistants.del(
-   *   'assistant_id',
-   * );
-   * ```
-   */
-  del(assistantId: string, options?: Core.RequestOptions): Core.APIPromise<AssistantDeleted> {
-    return this._client.delete(`/assistants/${assistantId}`, {
-=======
    * const assistantDeleted =
    *   await client.beta.assistants.delete('assistant_id');
    * ```
    */
   delete(assistantID: string, options?: RequestOptions): APIPromise<AssistantDeleted> {
     return this._client.delete(path`/assistants/${assistantID}`, {
->>>>>>> 36bc8381
       ...options,
       headers: buildHeaders([{ 'OpenAI-Beta': 'assistants=v2' }, options?.headers]),
     });
@@ -1318,7 +1286,6 @@
          *
          * Keys are strings with a maximum length of 64 characters. Values are strings with
          * a maximum length of 512 characters.
-<<<<<<< HEAD
          */
         metadata?: Shared.Metadata | null;
       }
@@ -1328,17 +1295,6 @@
          * The default strategy. This strategy currently uses a `max_chunk_size_tokens` of
          * `800` and `chunk_overlap_tokens` of `400`.
          */
-=======
-         */
-        metadata?: Shared.Metadata | null;
-      }
-
-      export namespace VectorStore {
-        /**
-         * The default strategy. This strategy currently uses a `max_chunk_size_tokens` of
-         * `800` and `chunk_overlap_tokens` of `400`.
-         */
->>>>>>> 36bc8381
         export interface Auto {
           /**
            * Always `auto`.
