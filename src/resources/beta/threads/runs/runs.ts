// File generated from our OpenAPI spec by Stainless. See CONTRIBUTING.md for details.

import { APIResource } from '../../../../core/resource';
import * as RunsAPI from './runs';
import * as Shared from '../../../shared';
import * as AssistantsAPI from '../../assistants';
import * as MessagesAPI from '../messages';
import * as ThreadsAPI from '../threads';
import * as StepsAPI from './steps';
import {
  CodeInterpreterLogs,
  CodeInterpreterOutputImage,
  CodeInterpreterToolCall,
  CodeInterpreterToolCallDelta,
  FileSearchToolCall,
  FileSearchToolCallDelta,
  FunctionToolCall,
  FunctionToolCallDelta,
  MessageCreationStepDetails,
  RunStep,
  RunStepDelta,
  RunStepDeltaEvent,
  RunStepDeltaMessageDelta,
  RunStepInclude,
  RunStepsPage,
  StepListParams,
  StepRetrieveParams,
  Steps,
  ToolCall,
  ToolCallDelta,
  ToolCallDeltaObject,
  ToolCallsStepDetails,
} from './steps';
import { APIPromise } from '../../../../core/api-promise';
import { CursorPage, type CursorPageParams, PagePromise } from '../../../../core/pagination';
import { Stream } from '../../../../core/streaming';
import { buildHeaders } from '../../../../internal/headers';
import { RequestOptions } from '../../../../internal/request-options';
import { AssistantStream, RunCreateParamsBaseStream } from '../../../../lib/AssistantStream';
import { sleep } from '../../../../internal/utils/sleep';
import { RunSubmitToolOutputsParamsStream } from '../../../../lib/AssistantStream';
import { path } from '../../../../internal/utils/path';

export class Runs extends APIResource {
  steps: StepsAPI.Steps = new StepsAPI.Steps(this._client);

  /**
   * Create a run.
   *
   * @example
   * ```ts
   * const run = await client.beta.threads.runs.create(
   *   'thread_id',
   *   { assistant_id: 'assistant_id' },
   * );
   * ```
   */
<<<<<<< HEAD
  create(
    threadId: string,
    params: RunCreateParamsNonStreaming,
    options?: Core.RequestOptions,
  ): APIPromise<Run>;
=======
  create(threadID: string, params: RunCreateParamsNonStreaming, options?: RequestOptions): APIPromise<Run>;
>>>>>>> 36bc8381
  create(
    threadID: string,
    params: RunCreateParamsStreaming,
    options?: RequestOptions,
  ): APIPromise<Stream<AssistantsAPI.AssistantStreamEvent>>;
  create(
    threadID: string,
    params: RunCreateParamsBase,
    options?: RequestOptions,
  ): APIPromise<Stream<AssistantsAPI.AssistantStreamEvent> | Run>;
  create(
    threadID: string,
    params: RunCreateParams,
    options?: RequestOptions,
  ): APIPromise<Run> | APIPromise<Stream<AssistantsAPI.AssistantStreamEvent>> {
    const { include, ...body } = params;
    return this._client.post(path`/threads/${threadID}/runs`, {
      query: { include },
      body,
      ...options,
      headers: buildHeaders([{ 'OpenAI-Beta': 'assistants=v2' }, options?.headers]),
      stream: params.stream ?? false,
    }) as APIPromise<Run> | APIPromise<Stream<AssistantsAPI.AssistantStreamEvent>>;
  }

  /**
   * Retrieves a run.
   *
   * @example
   * ```ts
   * const run = await client.beta.threads.runs.retrieve(
<<<<<<< HEAD
   *   'thread_id',
   *   'run_id',
   * );
   * ```
   */
  retrieve(threadId: string, runId: string, options?: Core.RequestOptions): Core.APIPromise<Run> {
    return this._client.get(`/threads/${threadId}/runs/${runId}`, {
=======
   *   'run_id',
   *   { thread_id: 'thread_id' },
   * );
   * ```
   */
  retrieve(runID: string, params: RunRetrieveParams, options?: RequestOptions): APIPromise<Run> {
    const { thread_id } = params;
    return this._client.get(path`/threads/${thread_id}/runs/${runID}`, {
>>>>>>> 36bc8381
      ...options,
      headers: buildHeaders([{ 'OpenAI-Beta': 'assistants=v2' }, options?.headers]),
    });
  }

  /**
   * Modifies a run.
   *
   * @example
   * ```ts
   * const run = await client.beta.threads.runs.update(
<<<<<<< HEAD
   *   'thread_id',
   *   'run_id',
   * );
   * ```
   */
  update(
    threadId: string,
    runId: string,
    body: RunUpdateParams,
    options?: Core.RequestOptions,
  ): Core.APIPromise<Run> {
    return this._client.post(`/threads/${threadId}/runs/${runId}`, {
=======
   *   'run_id',
   *   { thread_id: 'thread_id' },
   * );
   * ```
   */
  update(runID: string, params: RunUpdateParams, options?: RequestOptions): APIPromise<Run> {
    const { thread_id, ...body } = params;
    return this._client.post(path`/threads/${thread_id}/runs/${runID}`, {
>>>>>>> 36bc8381
      body,
      ...options,
      headers: buildHeaders([{ 'OpenAI-Beta': 'assistants=v2' }, options?.headers]),
    });
  }

  /**
   * Returns a list of runs belonging to a thread.
   *
   * @example
   * ```ts
   * // Automatically fetches more pages as needed.
   * for await (const run of client.beta.threads.runs.list(
   *   'thread_id',
   * )) {
   *   // ...
   * }
   * ```
   */
  list(
    threadID: string,
    query: RunListParams | null | undefined = {},
    options?: RequestOptions,
  ): PagePromise<RunsPage, Run> {
    return this._client.getAPIList(path`/threads/${threadID}/runs`, CursorPage<Run>, {
      query,
      ...options,
      headers: buildHeaders([{ 'OpenAI-Beta': 'assistants=v2' }, options?.headers]),
    });
  }

  /**
   * Cancels a run that is `in_progress`.
   *
   * @example
   * ```ts
   * const run = await client.beta.threads.runs.cancel(
<<<<<<< HEAD
   *   'thread_id',
   *   'run_id',
   * );
   * ```
   */
  cancel(threadId: string, runId: string, options?: Core.RequestOptions): Core.APIPromise<Run> {
    return this._client.post(`/threads/${threadId}/runs/${runId}/cancel`, {
=======
   *   'run_id',
   *   { thread_id: 'thread_id' },
   * );
   * ```
   */
  cancel(runID: string, params: RunCancelParams, options?: RequestOptions): APIPromise<Run> {
    const { thread_id } = params;
    return this._client.post(path`/threads/${thread_id}/runs/${runID}/cancel`, {
>>>>>>> 36bc8381
      ...options,
      headers: buildHeaders([{ 'OpenAI-Beta': 'assistants=v2' }, options?.headers]),
    });
  }

  /**
   * A helper to create a run an poll for a terminal state. More information on Run
   * lifecycles can be found here:
   * https://platform.openai.com/docs/assistants/how-it-works/runs-and-run-steps
   */
  async createAndPoll(
    threadId: string,
    body: RunCreateParamsNonStreaming,
    options?: RequestOptions & { pollIntervalMs?: number },
  ): Promise<Run> {
    const run = await this.create(threadId, body, options);
    return await this.poll(run.id, { thread_id: threadId }, options);
  }

  /**
   * Create a Run stream
   *
   * @deprecated use `stream` instead
   */
  createAndStream(
    threadId: string,
    body: RunCreateParamsBaseStream,
    options?: RequestOptions,
  ): AssistantStream {
    return AssistantStream.createAssistantStream(threadId, this._client.beta.threads.runs, body, options);
  }

  /**
   * A helper to poll a run status until it reaches a terminal state. More
   * information on Run lifecycles can be found here:
   * https://platform.openai.com/docs/assistants/how-it-works/runs-and-run-steps
   */
  async poll(
    runId: string,
    params: RunRetrieveParams,
    options?: RequestOptions & { pollIntervalMs?: number },
  ): Promise<Run> {
    const headers = buildHeaders([
      options?.headers,
      {
        'X-Stainless-Poll-Helper': 'true',
        'X-Stainless-Custom-Poll-Interval': options?.pollIntervalMs?.toString() ?? undefined,
      },
    ]);

    while (true) {
      const { data: run, response } = await this.retrieve(runId, params, {
        ...options,
        headers: { ...options?.headers, ...headers },
      }).withResponse();

      switch (run.status) {
        //If we are in any sort of intermediate state we poll
        case 'queued':
        case 'in_progress':
        case 'cancelling':
          let sleepInterval = 5000;

          if (options?.pollIntervalMs) {
            sleepInterval = options.pollIntervalMs;
          } else {
            const headerInterval = response.headers.get('openai-poll-after-ms');
            if (headerInterval) {
              const headerIntervalMs = parseInt(headerInterval);
              if (!isNaN(headerIntervalMs)) {
                sleepInterval = headerIntervalMs;
              }
            }
          }
          await sleep(sleepInterval);
          break;
        //We return the run in any terminal state.
        case 'requires_action':
        case 'incomplete':
        case 'cancelled':
        case 'completed':
        case 'failed':
        case 'expired':
          return run;
      }
    }
  }

  /**
   * Create a Run stream
   */
  stream(threadId: string, body: RunCreateParamsBaseStream, options?: RequestOptions): AssistantStream {
    return AssistantStream.createAssistantStream(threadId, this._client.beta.threads.runs, body, options);
  }

  /**
   * When a run has the `status: "requires_action"` and `required_action.type` is
   * `submit_tool_outputs`, this endpoint can be used to submit the outputs from the
   * tool calls once they're all completed. All outputs must be submitted in a single
   * request.
   *
   * @example
   * ```ts
   * const run =
   *   await client.beta.threads.runs.submitToolOutputs(
<<<<<<< HEAD
   *     'thread_id',
   *     'run_id',
   *     { tool_outputs: [{}] },
=======
   *     'run_id',
   *     { thread_id: 'thread_id', tool_outputs: [{}] },
>>>>>>> 36bc8381
   *   );
   * ```
   */
  submitToolOutputs(
    runID: string,
    params: RunSubmitToolOutputsParamsNonStreaming,
    options?: RequestOptions,
  ): APIPromise<Run>;
  submitToolOutputs(
    runID: string,
    params: RunSubmitToolOutputsParamsStreaming,
    options?: RequestOptions,
  ): APIPromise<Stream<AssistantsAPI.AssistantStreamEvent>>;
  submitToolOutputs(
    runID: string,
    params: RunSubmitToolOutputsParamsBase,
    options?: RequestOptions,
  ): APIPromise<Stream<AssistantsAPI.AssistantStreamEvent> | Run>;
  submitToolOutputs(
    runID: string,
    params: RunSubmitToolOutputsParams,
    options?: RequestOptions,
  ): APIPromise<Run> | APIPromise<Stream<AssistantsAPI.AssistantStreamEvent>> {
    const { thread_id, ...body } = params;
    return this._client.post(path`/threads/${thread_id}/runs/${runID}/submit_tool_outputs`, {
      body,
      ...options,
      headers: buildHeaders([{ 'OpenAI-Beta': 'assistants=v2' }, options?.headers]),
      stream: params.stream ?? false,
    }) as APIPromise<Run> | APIPromise<Stream<AssistantsAPI.AssistantStreamEvent>>;
  }

  /**
   * A helper to submit a tool output to a run and poll for a terminal run state.
   * More information on Run lifecycles can be found here:
   * https://platform.openai.com/docs/assistants/how-it-works/runs-and-run-steps
   */
  async submitToolOutputsAndPoll(
    runId: string,
    params: RunSubmitToolOutputsParamsNonStreaming,
    options?: RequestOptions & { pollIntervalMs?: number },
  ): Promise<Run> {
    const run = await this.submitToolOutputs(runId, params, options);
    return await this.poll(run.id, params, options);
  }

  /**
   * Submit the tool outputs from a previous run and stream the run to a terminal
   * state. More information on Run lifecycles can be found here:
   * https://platform.openai.com/docs/assistants/how-it-works/runs-and-run-steps
   */
  submitToolOutputsStream(
    runId: string,
    params: RunSubmitToolOutputsParamsStream,
    options?: RequestOptions,
  ): AssistantStream {
    return AssistantStream.createToolAssistantStream(runId, this._client.beta.threads.runs, params, options);
  }
}

export type RunsPage = CursorPage<Run>;

/**
 * Tool call objects
 */
export interface RequiredActionFunctionToolCall {
  /**
   * The ID of the tool call. This ID must be referenced when you submit the tool
   * outputs in using the
   * [Submit tool outputs to run](https://platform.openai.com/docs/api-reference/runs/submitToolOutputs)
   * endpoint.
   */
  id: string;

  /**
   * The function definition.
   */
  function: RequiredActionFunctionToolCall.Function;

  /**
   * The type of tool call the output is required for. For now, this is always
   * `function`.
   */
  type: 'function';
}

export namespace RequiredActionFunctionToolCall {
  /**
   * The function definition.
   */
  export interface Function {
    /**
     * The arguments that the model expects you to pass to the function.
     */
    arguments: string;

    /**
     * The name of the function.
     */
    name: string;
  }
}

/**
 * Represents an execution run on a
 * [thread](https://platform.openai.com/docs/api-reference/threads).
 */
export interface Run {
  /**
   * The identifier, which can be referenced in API endpoints.
   */
  id: string;

  /**
   * The ID of the
   * [assistant](https://platform.openai.com/docs/api-reference/assistants) used for
   * execution of this run.
   */
  assistant_id: string;

  /**
   * The Unix timestamp (in seconds) for when the run was cancelled.
   */
  cancelled_at: number | null;

  /**
   * The Unix timestamp (in seconds) for when the run was completed.
   */
  completed_at: number | null;

  /**
   * The Unix timestamp (in seconds) for when the run was created.
   */
  created_at: number;

  /**
   * The Unix timestamp (in seconds) for when the run will expire.
   */
  expires_at: number | null;

  /**
   * The Unix timestamp (in seconds) for when the run failed.
   */
  failed_at: number | null;

  /**
   * Details on why the run is incomplete. Will be `null` if the run is not
   * incomplete.
   */
  incomplete_details: Run.IncompleteDetails | null;

  /**
   * The instructions that the
   * [assistant](https://platform.openai.com/docs/api-reference/assistants) used for
   * this run.
   */
  instructions: string;

  /**
   * The last error associated with this run. Will be `null` if there are no errors.
   */
  last_error: Run.LastError | null;

  /**
   * The maximum number of completion tokens specified to have been used over the
   * course of the run.
   */
  max_completion_tokens: number | null;

  /**
   * The maximum number of prompt tokens specified to have been used over the course
   * of the run.
   */
  max_prompt_tokens: number | null;

  /**
   * Set of 16 key-value pairs that can be attached to an object. This can be useful
   * for storing additional information about the object in a structured format, and
   * querying for objects via API or the dashboard.
   *
   * Keys are strings with a maximum length of 64 characters. Values are strings with
   * a maximum length of 512 characters.
   */
  metadata: Shared.Metadata | null;

  /**
   * The model that the
   * [assistant](https://platform.openai.com/docs/api-reference/assistants) used for
   * this run.
   */
  model: string;

  /**
   * The object type, which is always `thread.run`.
   */
  object: 'thread.run';

  /**
   * Whether to enable
   * [parallel function calling](https://platform.openai.com/docs/guides/function-calling#configuring-parallel-function-calling)
   * during tool use.
   */
  parallel_tool_calls: boolean;

  /**
   * Details on the action required to continue the run. Will be `null` if no action
   * is required.
   */
  required_action: Run.RequiredAction | null;

  /**
   * Specifies the format that the model must output. Compatible with
   * [GPT-4o](https://platform.openai.com/docs/models#gpt-4o),
   * [GPT-4 Turbo](https://platform.openai.com/docs/models#gpt-4-turbo-and-gpt-4),
   * and all GPT-3.5 Turbo models since `gpt-3.5-turbo-1106`.
   *
   * Setting to `{ "type": "json_schema", "json_schema": {...} }` enables Structured
   * Outputs which ensures the model will match your supplied JSON schema. Learn more
   * in the
   * [Structured Outputs guide](https://platform.openai.com/docs/guides/structured-outputs).
   *
   * Setting to `{ "type": "json_object" }` enables JSON mode, which ensures the
   * message the model generates is valid JSON.
   *
   * **Important:** when using JSON mode, you **must** also instruct the model to
   * produce JSON yourself via a system or user message. Without this, the model may
   * generate an unending stream of whitespace until the generation reaches the token
   * limit, resulting in a long-running and seemingly "stuck" request. Also note that
   * the message content may be partially cut off if `finish_reason="length"`, which
   * indicates the generation exceeded `max_tokens` or the conversation exceeded the
   * max context length.
   */
  response_format: ThreadsAPI.AssistantResponseFormatOption | null;

  /**
   * The Unix timestamp (in seconds) for when the run was started.
   */
  started_at: number | null;

  /**
   * The status of the run, which can be either `queued`, `in_progress`,
   * `requires_action`, `cancelling`, `cancelled`, `failed`, `completed`,
   * `incomplete`, or `expired`.
   */
  status: RunStatus;

  /**
   * The ID of the [thread](https://platform.openai.com/docs/api-reference/threads)
   * that was executed on as a part of this run.
   */
  thread_id: string;

  /**
   * Controls which (if any) tool is called by the model. `none` means the model will
   * not call any tools and instead generates a message. `auto` is the default value
   * and means the model can pick between generating a message or calling one or more
   * tools. `required` means the model must call one or more tools before responding
   * to the user. Specifying a particular tool like `{"type": "file_search"}` or
   * `{"type": "function", "function": {"name": "my_function"}}` forces the model to
   * call that tool.
   */
  tool_choice: ThreadsAPI.AssistantToolChoiceOption | null;

  /**
   * The list of tools that the
   * [assistant](https://platform.openai.com/docs/api-reference/assistants) used for
   * this run.
   */
  tools: Array<AssistantsAPI.AssistantTool>;

  /**
   * Controls for how a thread will be truncated prior to the run. Use this to
   * control the intial context window of the run.
   */
  truncation_strategy: Run.TruncationStrategy | null;

  /**
   * Usage statistics related to the run. This value will be `null` if the run is not
   * in a terminal state (i.e. `in_progress`, `queued`, etc.).
   */
  usage: Run.Usage | null;

  /**
   * The sampling temperature used for this run. If not set, defaults to 1.
   */
  temperature?: number | null;

  /**
   * The nucleus sampling value used for this run. If not set, defaults to 1.
   */
  top_p?: number | null;
}

export namespace Run {
  /**
   * Details on why the run is incomplete. Will be `null` if the run is not
   * incomplete.
   */
  export interface IncompleteDetails {
    /**
     * The reason why the run is incomplete. This will point to which specific token
     * limit was reached over the course of the run.
     */
    reason?: 'max_completion_tokens' | 'max_prompt_tokens';
  }

  /**
   * The last error associated with this run. Will be `null` if there are no errors.
   */
  export interface LastError {
    /**
     * One of `server_error`, `rate_limit_exceeded`, or `invalid_prompt`.
     */
    code: 'server_error' | 'rate_limit_exceeded' | 'invalid_prompt';

    /**
     * A human-readable description of the error.
     */
    message: string;
  }

  /**
   * Details on the action required to continue the run. Will be `null` if no action
   * is required.
   */
  export interface RequiredAction {
    /**
     * Details on the tool outputs needed for this run to continue.
     */
    submit_tool_outputs: RequiredAction.SubmitToolOutputs;

    /**
     * For now, this is always `submit_tool_outputs`.
     */
    type: 'submit_tool_outputs';
  }

  export namespace RequiredAction {
    /**
     * Details on the tool outputs needed for this run to continue.
     */
    export interface SubmitToolOutputs {
      /**
       * A list of the relevant tool calls.
       */
      tool_calls: Array<RunsAPI.RequiredActionFunctionToolCall>;
    }
  }

  /**
   * Controls for how a thread will be truncated prior to the run. Use this to
   * control the intial context window of the run.
   */
  export interface TruncationStrategy {
    /**
     * The truncation strategy to use for the thread. The default is `auto`. If set to
     * `last_messages`, the thread will be truncated to the n most recent messages in
     * the thread. When set to `auto`, messages in the middle of the thread will be
     * dropped to fit the context length of the model, `max_prompt_tokens`.
     */
    type: 'auto' | 'last_messages';

    /**
     * The number of most recent messages from the thread when constructing the context
     * for the run.
     */
    last_messages?: number | null;
  }

  /**
   * Usage statistics related to the run. This value will be `null` if the run is not
   * in a terminal state (i.e. `in_progress`, `queued`, etc.).
   */
  export interface Usage {
    /**
     * Number of completion tokens used over the course of the run.
     */
    completion_tokens: number;

    /**
     * Number of prompt tokens used over the course of the run.
     */
    prompt_tokens: number;

    /**
     * Total number of tokens used (prompt + completion).
     */
    total_tokens: number;
  }
}

/**
 * The status of the run, which can be either `queued`, `in_progress`,
 * `requires_action`, `cancelling`, `cancelled`, `failed`, `completed`,
 * `incomplete`, or `expired`.
 */
export type RunStatus =
  | 'queued'
  | 'in_progress'
  | 'requires_action'
  | 'cancelling'
  | 'cancelled'
  | 'failed'
  | 'completed'
  | 'incomplete'
  | 'expired';

export type RunCreateParams = RunCreateParamsNonStreaming | RunCreateParamsStreaming;

export interface RunCreateParamsBase {
  /**
   * Body param: The ID of the
   * [assistant](https://platform.openai.com/docs/api-reference/assistants) to use to
   * execute this run.
   */
  assistant_id: string;

  /**
   * Query param: A list of additional fields to include in the response. Currently
   * the only supported value is
   * `step_details.tool_calls[*].file_search.results[*].content` to fetch the file
   * search result content.
   *
   * See the
   * [file search tool documentation](https://platform.openai.com/docs/assistants/tools/file-search#customizing-file-search-settings)
   * for more information.
   */
  include?: Array<StepsAPI.RunStepInclude>;

  /**
   * Body param: Appends additional instructions at the end of the instructions for
   * the run. This is useful for modifying the behavior on a per-run basis without
   * overriding other instructions.
   */
  additional_instructions?: string | null;

  /**
   * Body param: Adds additional messages to the thread before creating the run.
   */
  additional_messages?: Array<RunCreateParams.AdditionalMessage> | null;

  /**
   * Body param: Overrides the
   * [instructions](https://platform.openai.com/docs/api-reference/assistants/createAssistant)
   * of the assistant. This is useful for modifying the behavior on a per-run basis.
   */
  instructions?: string | null;

  /**
   * Body param: The maximum number of completion tokens that may be used over the
   * course of the run. The run will make a best effort to use only the number of
   * completion tokens specified, across multiple turns of the run. If the run
   * exceeds the number of completion tokens specified, the run will end with status
   * `incomplete`. See `incomplete_details` for more info.
   */
  max_completion_tokens?: number | null;

  /**
   * Body param: The maximum number of prompt tokens that may be used over the course
   * of the run. The run will make a best effort to use only the number of prompt
   * tokens specified, across multiple turns of the run. If the run exceeds the
   * number of prompt tokens specified, the run will end with status `incomplete`.
   * See `incomplete_details` for more info.
   */
  max_prompt_tokens?: number | null;

  /**
   * Body param: Set of 16 key-value pairs that can be attached to an object. This
   * can be useful for storing additional information about the object in a
   * structured format, and querying for objects via API or the dashboard.
   *
   * Keys are strings with a maximum length of 64 characters. Values are strings with
   * a maximum length of 512 characters.
   */
  metadata?: Shared.Metadata | null;

  /**
   * Body param: The ID of the
   * [Model](https://platform.openai.com/docs/api-reference/models) to be used to
   * execute this run. If a value is provided here, it will override the model
   * associated with the assistant. If not, the model associated with the assistant
   * will be used.
   */
  model?: (string & {}) | Shared.ChatModel | null;

  /**
   * Body param: Whether to enable
   * [parallel function calling](https://platform.openai.com/docs/guides/function-calling#configuring-parallel-function-calling)
   * during tool use.
   */
  parallel_tool_calls?: boolean;

  /**
   * Body param: **o-series models only**
   *
   * Constrains effort on reasoning for
   * [reasoning models](https://platform.openai.com/docs/guides/reasoning). Currently
   * supported values are `low`, `medium`, and `high`. Reducing reasoning effort can
   * result in faster responses and fewer tokens used on reasoning in a response.
   */
  reasoning_effort?: Shared.ReasoningEffort | null;

  /**
   * Body param: Specifies the format that the model must output. Compatible with
   * [GPT-4o](https://platform.openai.com/docs/models#gpt-4o),
   * [GPT-4 Turbo](https://platform.openai.com/docs/models#gpt-4-turbo-and-gpt-4),
   * and all GPT-3.5 Turbo models since `gpt-3.5-turbo-1106`.
   *
   * Setting to `{ "type": "json_schema", "json_schema": {...} }` enables Structured
   * Outputs which ensures the model will match your supplied JSON schema. Learn more
   * in the
   * [Structured Outputs guide](https://platform.openai.com/docs/guides/structured-outputs).
   *
   * Setting to `{ "type": "json_object" }` enables JSON mode, which ensures the
   * message the model generates is valid JSON.
   *
   * **Important:** when using JSON mode, you **must** also instruct the model to
   * produce JSON yourself via a system or user message. Without this, the model may
   * generate an unending stream of whitespace until the generation reaches the token
   * limit, resulting in a long-running and seemingly "stuck" request. Also note that
   * the message content may be partially cut off if `finish_reason="length"`, which
   * indicates the generation exceeded `max_tokens` or the conversation exceeded the
   * max context length.
   */
  response_format?: ThreadsAPI.AssistantResponseFormatOption | null;

  /**
   * Body param: If `true`, returns a stream of events that happen during the Run as
   * server-sent events, terminating when the Run enters a terminal state with a
   * `data: [DONE]` message.
   */
  stream?: boolean | null;

  /**
   * Body param: What sampling temperature to use, between 0 and 2. Higher values
   * like 0.8 will make the output more random, while lower values like 0.2 will make
   * it more focused and deterministic.
   */
  temperature?: number | null;

  /**
   * Body param: Controls which (if any) tool is called by the model. `none` means
   * the model will not call any tools and instead generates a message. `auto` is the
   * default value and means the model can pick between generating a message or
   * calling one or more tools. `required` means the model must call one or more
   * tools before responding to the user. Specifying a particular tool like
   * `{"type": "file_search"}` or
   * `{"type": "function", "function": {"name": "my_function"}}` forces the model to
   * call that tool.
   */
  tool_choice?: ThreadsAPI.AssistantToolChoiceOption | null;

  /**
   * Body param: Override the tools the assistant can use for this run. This is
   * useful for modifying the behavior on a per-run basis.
   */
  tools?: Array<AssistantsAPI.AssistantTool> | null;

  /**
   * Body param: An alternative to sampling with temperature, called nucleus
   * sampling, where the model considers the results of the tokens with top_p
   * probability mass. So 0.1 means only the tokens comprising the top 10%
   * probability mass are considered.
   *
   * We generally recommend altering this or temperature but not both.
   */
  top_p?: number | null;

  /**
   * Body param: Controls for how a thread will be truncated prior to the run. Use
   * this to control the intial context window of the run.
   */
  truncation_strategy?: RunCreateParams.TruncationStrategy | null;
}

export namespace RunCreateParams {
  export interface AdditionalMessage {
    /**
     * The text contents of the message.
     */
    content: string | Array<MessagesAPI.MessageContentPartParam>;

    /**
     * The role of the entity that is creating the message. Allowed values include:
     *
     * - `user`: Indicates the message is sent by an actual user and should be used in
     *   most cases to represent user-generated messages.
     * - `assistant`: Indicates the message is generated by the assistant. Use this
     *   value to insert messages from the assistant into the conversation.
     */
    role: 'user' | 'assistant';

    /**
     * A list of files attached to the message, and the tools they should be added to.
     */
    attachments?: Array<AdditionalMessage.Attachment> | null;

    /**
     * Set of 16 key-value pairs that can be attached to an object. This can be useful
     * for storing additional information about the object in a structured format, and
     * querying for objects via API or the dashboard.
     *
     * Keys are strings with a maximum length of 64 characters. Values are strings with
     * a maximum length of 512 characters.
     */
    metadata?: Shared.Metadata | null;
  }

  export namespace AdditionalMessage {
    export interface Attachment {
      /**
       * The ID of the file to attach to the message.
       */
      file_id?: string;

      /**
       * The tools to add this file to.
       */
      tools?: Array<AssistantsAPI.CodeInterpreterTool | Attachment.FileSearch>;
    }

    export namespace Attachment {
      export interface FileSearch {
        /**
         * The type of tool being defined: `file_search`
         */
        type: 'file_search';
      }
    }
  }

  /**
   * Controls for how a thread will be truncated prior to the run. Use this to
   * control the intial context window of the run.
   */
  export interface TruncationStrategy {
    /**
     * The truncation strategy to use for the thread. The default is `auto`. If set to
     * `last_messages`, the thread will be truncated to the n most recent messages in
     * the thread. When set to `auto`, messages in the middle of the thread will be
     * dropped to fit the context length of the model, `max_prompt_tokens`.
     */
    type: 'auto' | 'last_messages';

    /**
     * The number of most recent messages from the thread when constructing the context
     * for the run.
     */
    last_messages?: number | null;
  }

  export type RunCreateParamsNonStreaming = RunsAPI.RunCreateParamsNonStreaming;
  export type RunCreateParamsStreaming = RunsAPI.RunCreateParamsStreaming;
}

export interface RunCreateParamsNonStreaming extends RunCreateParamsBase {
  /**
   * Body param: If `true`, returns a stream of events that happen during the Run as
   * server-sent events, terminating when the Run enters a terminal state with a
   * `data: [DONE]` message.
   */
  stream?: false | null;
}

export interface RunCreateParamsStreaming extends RunCreateParamsBase {
  /**
   * Body param: If `true`, returns a stream of events that happen during the Run as
   * server-sent events, terminating when the Run enters a terminal state with a
   * `data: [DONE]` message.
   */
  stream: true;
}

export interface RunRetrieveParams {
  /**
   * The ID of the [thread](https://platform.openai.com/docs/api-reference/threads)
   * that was run.
   */
  thread_id: string;
}

export interface RunUpdateParams {
  /**
<<<<<<< HEAD
   * Set of 16 key-value pairs that can be attached to an object. This can be useful
   * for storing additional information about the object in a structured format, and
   * querying for objects via API or the dashboard.
=======
   * Path param: The ID of the
   * [thread](https://platform.openai.com/docs/api-reference/threads) that was run.
   */
  thread_id: string;

  /**
   * Body param: Set of 16 key-value pairs that can be attached to an object. This
   * can be useful for storing additional information about the object in a
   * structured format, and querying for objects via API or the dashboard.
>>>>>>> 36bc8381
   *
   * Keys are strings with a maximum length of 64 characters. Values are strings with
   * a maximum length of 512 characters.
   */
  metadata?: Shared.Metadata | null;
}

export interface RunListParams extends CursorPageParams {
  /**
   * A cursor for use in pagination. `before` is an object ID that defines your place
   * in the list. For instance, if you make a list request and receive 100 objects,
   * starting with obj_foo, your subsequent call can include before=obj_foo in order
   * to fetch the previous page of the list.
   */
  before?: string;

  /**
   * Sort order by the `created_at` timestamp of the objects. `asc` for ascending
   * order and `desc` for descending order.
   */
  order?: 'asc' | 'desc';
}

export interface RunCancelParams {
  /**
   * The ID of the thread to which this run belongs.
   */
  thread_id: string;
}

export type RunCreateAndPollParams = ThreadsAPI.ThreadCreateAndRunParamsNonStreaming;

export type RunCreateAndStreamParams = RunCreateParamsBaseStream;

export type RunStreamParams = RunCreateParamsBaseStream;

export type RunSubmitToolOutputsParams =
  | RunSubmitToolOutputsParamsNonStreaming
  | RunSubmitToolOutputsParamsStreaming;

export interface RunSubmitToolOutputsParamsBase {
  /**
   * Path param: The ID of the
   * [thread](https://platform.openai.com/docs/api-reference/threads) to which this
   * run belongs.
   */
  thread_id: string;

  /**
   * Body param: A list of tools for which the outputs are being submitted.
   */
  tool_outputs: Array<RunSubmitToolOutputsParams.ToolOutput>;

  /**
   * Body param: If `true`, returns a stream of events that happen during the Run as
   * server-sent events, terminating when the Run enters a terminal state with a
   * `data: [DONE]` message.
   */
  stream?: boolean | null;
}

export namespace RunSubmitToolOutputsParams {
  export interface ToolOutput {
    /**
     * The output of the tool call to be submitted to continue the run.
     */
    output?: string;

    /**
     * The ID of the tool call in the `required_action` object within the run object
     * the output is being submitted for.
     */
    tool_call_id?: string;
  }

  export type RunSubmitToolOutputsParamsNonStreaming = RunsAPI.RunSubmitToolOutputsParamsNonStreaming;
  export type RunSubmitToolOutputsParamsStreaming = RunsAPI.RunSubmitToolOutputsParamsStreaming;
}

export interface RunSubmitToolOutputsParamsNonStreaming extends RunSubmitToolOutputsParamsBase {
  /**
   * Body param: If `true`, returns a stream of events that happen during the Run as
   * server-sent events, terminating when the Run enters a terminal state with a
   * `data: [DONE]` message.
   */
  stream?: false | null;
}

export interface RunSubmitToolOutputsParamsStreaming extends RunSubmitToolOutputsParamsBase {
  /**
   * Body param: If `true`, returns a stream of events that happen during the Run as
   * server-sent events, terminating when the Run enters a terminal state with a
   * `data: [DONE]` message.
   */
  stream: true;
}

export type RunSubmitToolOutputsAndPollParams = RunSubmitToolOutputsParamsNonStreaming;
export type RunSubmitToolOutputsStreamParams = RunSubmitToolOutputsParamsStream;

Runs.Steps = Steps;

export declare namespace Runs {
  export {
    type RequiredActionFunctionToolCall as RequiredActionFunctionToolCall,
    type Run as Run,
    type RunStatus as RunStatus,
    type RunsPage as RunsPage,
    type RunCreateParams as RunCreateParams,
    type RunCreateParamsNonStreaming as RunCreateParamsNonStreaming,
    type RunCreateParamsStreaming as RunCreateParamsStreaming,
    type RunRetrieveParams as RunRetrieveParams,
    type RunUpdateParams as RunUpdateParams,
    type RunListParams as RunListParams,
    type RunCreateAndPollParams,
    type RunCreateAndStreamParams,
    type RunStreamParams,
    type RunSubmitToolOutputsParams as RunSubmitToolOutputsParams,
    type RunSubmitToolOutputsParamsNonStreaming as RunSubmitToolOutputsParamsNonStreaming,
    type RunSubmitToolOutputsParamsStreaming as RunSubmitToolOutputsParamsStreaming,
    type RunSubmitToolOutputsAndPollParams,
    type RunSubmitToolOutputsStreamParams,
  };

  export {
    Steps as Steps,
    type CodeInterpreterLogs as CodeInterpreterLogs,
    type CodeInterpreterOutputImage as CodeInterpreterOutputImage,
    type CodeInterpreterToolCall as CodeInterpreterToolCall,
    type CodeInterpreterToolCallDelta as CodeInterpreterToolCallDelta,
    type FileSearchToolCall as FileSearchToolCall,
    type FileSearchToolCallDelta as FileSearchToolCallDelta,
    type FunctionToolCall as FunctionToolCall,
    type FunctionToolCallDelta as FunctionToolCallDelta,
    type MessageCreationStepDetails as MessageCreationStepDetails,
    type RunStep as RunStep,
    type RunStepDelta as RunStepDelta,
    type RunStepDeltaEvent as RunStepDeltaEvent,
    type RunStepDeltaMessageDelta as RunStepDeltaMessageDelta,
    type RunStepInclude as RunStepInclude,
    type ToolCall as ToolCall,
    type ToolCallDelta as ToolCallDelta,
    type ToolCallDeltaObject as ToolCallDeltaObject,
    type ToolCallsStepDetails as ToolCallsStepDetails,
    type RunStepsPage as RunStepsPage,
    type StepRetrieveParams as StepRetrieveParams,
    type StepListParams as StepListParams,
  };
}<|MERGE_RESOLUTION|>--- conflicted
+++ resolved
@@ -55,15 +55,7 @@
    * );
    * ```
    */
-<<<<<<< HEAD
-  create(
-    threadId: string,
-    params: RunCreateParamsNonStreaming,
-    options?: Core.RequestOptions,
-  ): APIPromise<Run>;
-=======
   create(threadID: string, params: RunCreateParamsNonStreaming, options?: RequestOptions): APIPromise<Run>;
->>>>>>> 36bc8381
   create(
     threadID: string,
     params: RunCreateParamsStreaming,
@@ -95,15 +87,6 @@
    * @example
    * ```ts
    * const run = await client.beta.threads.runs.retrieve(
-<<<<<<< HEAD
-   *   'thread_id',
-   *   'run_id',
-   * );
-   * ```
-   */
-  retrieve(threadId: string, runId: string, options?: Core.RequestOptions): Core.APIPromise<Run> {
-    return this._client.get(`/threads/${threadId}/runs/${runId}`, {
-=======
    *   'run_id',
    *   { thread_id: 'thread_id' },
    * );
@@ -112,7 +95,6 @@
   retrieve(runID: string, params: RunRetrieveParams, options?: RequestOptions): APIPromise<Run> {
     const { thread_id } = params;
     return this._client.get(path`/threads/${thread_id}/runs/${runID}`, {
->>>>>>> 36bc8381
       ...options,
       headers: buildHeaders([{ 'OpenAI-Beta': 'assistants=v2' }, options?.headers]),
     });
@@ -124,20 +106,6 @@
    * @example
    * ```ts
    * const run = await client.beta.threads.runs.update(
-<<<<<<< HEAD
-   *   'thread_id',
-   *   'run_id',
-   * );
-   * ```
-   */
-  update(
-    threadId: string,
-    runId: string,
-    body: RunUpdateParams,
-    options?: Core.RequestOptions,
-  ): Core.APIPromise<Run> {
-    return this._client.post(`/threads/${threadId}/runs/${runId}`, {
-=======
    *   'run_id',
    *   { thread_id: 'thread_id' },
    * );
@@ -146,7 +114,6 @@
   update(runID: string, params: RunUpdateParams, options?: RequestOptions): APIPromise<Run> {
     const { thread_id, ...body } = params;
     return this._client.post(path`/threads/${thread_id}/runs/${runID}`, {
->>>>>>> 36bc8381
       body,
       ...options,
       headers: buildHeaders([{ 'OpenAI-Beta': 'assistants=v2' }, options?.headers]),
@@ -184,15 +151,6 @@
    * @example
    * ```ts
    * const run = await client.beta.threads.runs.cancel(
-<<<<<<< HEAD
-   *   'thread_id',
-   *   'run_id',
-   * );
-   * ```
-   */
-  cancel(threadId: string, runId: string, options?: Core.RequestOptions): Core.APIPromise<Run> {
-    return this._client.post(`/threads/${threadId}/runs/${runId}/cancel`, {
-=======
    *   'run_id',
    *   { thread_id: 'thread_id' },
    * );
@@ -201,7 +159,6 @@
   cancel(runID: string, params: RunCancelParams, options?: RequestOptions): APIPromise<Run> {
     const { thread_id } = params;
     return this._client.post(path`/threads/${thread_id}/runs/${runID}/cancel`, {
->>>>>>> 36bc8381
       ...options,
       headers: buildHeaders([{ 'OpenAI-Beta': 'assistants=v2' }, options?.headers]),
     });
@@ -307,14 +264,8 @@
    * ```ts
    * const run =
    *   await client.beta.threads.runs.submitToolOutputs(
-<<<<<<< HEAD
-   *     'thread_id',
-   *     'run_id',
-   *     { tool_outputs: [{}] },
-=======
    *     'run_id',
    *     { thread_id: 'thread_id', tool_outputs: [{}] },
->>>>>>> 36bc8381
    *   );
    * ```
    */
@@ -998,11 +949,6 @@
 
 export interface RunUpdateParams {
   /**
-<<<<<<< HEAD
-   * Set of 16 key-value pairs that can be attached to an object. This can be useful
-   * for storing additional information about the object in a structured format, and
-   * querying for objects via API or the dashboard.
-=======
    * Path param: The ID of the
    * [thread](https://platform.openai.com/docs/api-reference/threads) that was run.
    */
@@ -1012,7 +958,6 @@
    * Body param: Set of 16 key-value pairs that can be attached to an object. This
    * can be useful for storing additional information about the object in a
    * structured format, and querying for objects via API or the dashboard.
->>>>>>> 36bc8381
    *
    * Keys are strings with a maximum length of 64 characters. Values are strings with
    * a maximum length of 512 characters.
