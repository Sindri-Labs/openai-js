--- conflicted
+++ resolved
@@ -102,13 +102,8 @@
    * );
    * ```
    */
-<<<<<<< HEAD
-  retrieve(threadId: string, options?: Core.RequestOptions): Core.APIPromise<Thread> {
-    return this._client.get(`/threads/${threadId}`, {
-=======
   retrieve(threadID: string, options?: RequestOptions): APIPromise<Thread> {
     return this._client.get(path`/threads/${threadID}`, {
->>>>>>> 36bc8381
       ...options,
       headers: buildHeaders([{ 'OpenAI-Beta': 'assistants=v2' }, options?.headers]),
     });
@@ -124,13 +119,8 @@
    * );
    * ```
    */
-<<<<<<< HEAD
-  update(threadId: string, body: ThreadUpdateParams, options?: Core.RequestOptions): Core.APIPromise<Thread> {
-    return this._client.post(`/threads/${threadId}`, {
-=======
   update(threadID: string, body: ThreadUpdateParams, options?: RequestOptions): APIPromise<Thread> {
     return this._client.post(path`/threads/${threadID}`, {
->>>>>>> 36bc8381
       body,
       ...options,
       headers: buildHeaders([{ 'OpenAI-Beta': 'assistants=v2' }, options?.headers]),
@@ -142,22 +132,13 @@
    *
    * @example
    * ```ts
-<<<<<<< HEAD
-   * const threadDeleted = await client.beta.threads.del(
-=======
    * const threadDeleted = await client.beta.threads.delete(
->>>>>>> 36bc8381
    *   'thread_id',
    * );
    * ```
    */
-<<<<<<< HEAD
-  del(threadId: string, options?: Core.RequestOptions): Core.APIPromise<ThreadDeleted> {
-    return this._client.delete(`/threads/${threadId}`, {
-=======
   delete(threadID: string, options?: RequestOptions): APIPromise<ThreadDeleted> {
     return this._client.delete(path`/threads/${threadID}`, {
->>>>>>> 36bc8381
       ...options,
       headers: buildHeaders([{ 'OpenAI-Beta': 'assistants=v2' }, options?.headers]),
     });
@@ -173,14 +154,7 @@
    * });
    * ```
    */
-<<<<<<< HEAD
-  createAndRun(
-    body: ThreadCreateAndRunParamsNonStreaming,
-    options?: Core.RequestOptions,
-  ): APIPromise<RunsAPI.Run>;
-=======
   createAndRun(body: ThreadCreateAndRunParamsNonStreaming, options?: RequestOptions): APIPromise<RunsAPI.Run>;
->>>>>>> 36bc8381
   createAndRun(
     body: ThreadCreateAndRunParamsStreaming,
     options?: RequestOptions,
