--- conflicted
+++ resolved
@@ -1,10 +1,6 @@
 // File generated from our OpenAPI spec by Stainless. See CONTRIBUTING.md for details.
 
-<<<<<<< HEAD
-import { APIResource } from '../../resource';
-=======
 import { APIResource } from '../../core/resource';
->>>>>>> 36bc8381
 import * as MethodsAPI from './methods';
 import {
   DpoHyperparameters,
@@ -43,11 +39,6 @@
 
 FineTuning.Methods = Methods;
 FineTuning.Jobs = Jobs;
-<<<<<<< HEAD
-FineTuning.FineTuningJobsPage = FineTuningJobsPage;
-FineTuning.FineTuningJobEventsPage = FineTuningJobEventsPage;
-=======
->>>>>>> 36bc8381
 FineTuning.Checkpoints = Checkpoints;
 FineTuning.Alpha = Alpha;
 
