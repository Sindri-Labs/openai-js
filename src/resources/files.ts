// File generated from our OpenAPI spec by Stainless. See CONTRIBUTING.md for details.

import { APIResource } from '../core/resource';
import { APIPromise } from '../core/api-promise';
import { CursorPage, type CursorPageParams, PagePromise } from '../core/pagination';
import { type Uploadable } from '../core/uploads';
import { buildHeaders } from '../internal/headers';
import { RequestOptions } from '../internal/request-options';
import { sleep } from '../internal/utils/sleep';
import { APIConnectionTimeoutError } from '../error';
import { multipartFormRequestOptions } from '../internal/uploads';
import { path } from '../internal/utils/path';

export class Files extends APIResource {
  /**
   * Upload a file that can be used across various endpoints. Individual files can be
   * up to 512 MB, and the size of all files uploaded by one organization can be up
   * to 100 GB.
   *
   * The Assistants API supports files up to 2 million tokens and of specific file
   * types. See the
   * [Assistants Tools guide](https://platform.openai.com/docs/assistants/tools) for
   * details.
   *
   * The Fine-tuning API only supports `.jsonl` files. The input also has certain
   * required formats for fine-tuning
   * [chat](https://platform.openai.com/docs/api-reference/fine-tuning/chat-input) or
   * [completions](https://platform.openai.com/docs/api-reference/fine-tuning/completions-input)
   * models.
   *
   * The Batch API only supports `.jsonl` files up to 200 MB in size. The input also
   * has a specific required
   * [format](https://platform.openai.com/docs/api-reference/batch/request-input).
   *
   * Please [contact us](https://help.openai.com/) if you need to increase these
   * storage limits.
   */
  create(body: FileCreateParams, options?: RequestOptions): APIPromise<FileObject> {
    return this._client.post('/files', multipartFormRequestOptions({ body, ...options }, this._client));
  }

  /**
   * Returns information about a specific file.
   */
  retrieve(fileID: string, options?: RequestOptions): APIPromise<FileObject> {
    return this._client.get(path`/files/${fileID}`, options);
  }

  /**
   * Returns a list of files.
   */
  list(
    query: FileListParams | null | undefined = {},
    options?: RequestOptions,
  ): PagePromise<FileObjectsPage, FileObject> {
    return this._client.getAPIList('/files', CursorPage<FileObject>, { query, ...options });
  }

  /**
   * Delete a file.
   */
<<<<<<< HEAD
  del(fileId: string, options?: Core.RequestOptions): Core.APIPromise<FileDeleted> {
    return this._client.delete(`/files/${fileId}`, options);
  }

  /**
   * Returns the contents of the specified file.
   */
  content(fileId: string, options?: Core.RequestOptions): Core.APIPromise<Response> {
    return this._client.get(`/files/${fileId}/content`, {
      ...options,
      headers: { Accept: 'application/binary', ...options?.headers },
      __binaryResponse: true,
    });
=======
  delete(fileID: string, options?: RequestOptions): APIPromise<FileDeleted> {
    return this._client.delete(path`/files/${fileID}`, options);
>>>>>>> 36bc8381
  }

  /**
   * Returns the contents of the specified file.
   */
<<<<<<< HEAD
  retrieveContent(fileId: string, options?: Core.RequestOptions): Core.APIPromise<string> {
    return this._client.get(`/files/${fileId}/content`, options);
=======
  content(fileID: string, options?: RequestOptions): APIPromise<Response> {
    return this._client.get(path`/files/${fileID}/content`, {
      ...options,
      headers: buildHeaders([{ Accept: 'application/binary' }, options?.headers]),
      __binaryResponse: true,
    });
>>>>>>> 36bc8381
  }

  /**
   * Waits for the given file to be processed, default timeout is 30 mins.
   */
  async waitForProcessing(
    id: string,
    { pollInterval = 5000, maxWait = 30 * 60 * 1000 }: { pollInterval?: number; maxWait?: number } = {},
  ): Promise<FileObject> {
    const TERMINAL_STATES = new Set(['processed', 'error', 'deleted']);

    const start = Date.now();
    let file = await this.retrieve(id);

    while (!file.status || !TERMINAL_STATES.has(file.status)) {
      await sleep(pollInterval);

      file = await this.retrieve(id);
      if (Date.now() - start > maxWait) {
        throw new APIConnectionTimeoutError({
          message: `Giving up on waiting for file ${id} to finish processing after ${maxWait} milliseconds.`,
        });
      }
    }

    return file;
  }
}

export type FileObjectsPage = CursorPage<FileObject>;

export type FileContent = string;

export interface FileDeleted {
  id: string;

  deleted: boolean;

  object: 'file';
}

/**
 * The `File` object represents a document that has been uploaded to OpenAI.
 */
export interface FileObject {
  /**
   * The file identifier, which can be referenced in the API endpoints.
   */
  id: string;

  /**
   * The size of the file, in bytes.
   */
  bytes: number;

  /**
   * The Unix timestamp (in seconds) for when the file was created.
   */
  created_at: number;

  /**
   * The name of the file.
   */
  filename: string;

  /**
   * The object type, which is always `file`.
   */
  object: 'file';

  /**
   * The intended purpose of the file. Supported values are `assistants`,
   * `assistants_output`, `batch`, `batch_output`, `fine-tune`, `fine-tune-results`
   * and `vision`.
   */
  purpose:
    | 'assistants'
    | 'assistants_output'
    | 'batch'
    | 'batch_output'
    | 'fine-tune'
    | 'fine-tune-results'
    | 'vision';

  /**
   * @deprecated Deprecated. The current status of the file, which can be either
   * `uploaded`, `processed`, or `error`.
   */
  status: 'uploaded' | 'processed' | 'error';

  /**
   * The Unix timestamp (in seconds) for when the file will expire.
   */
  expires_at?: number;

  /**
   * @deprecated Deprecated. For details on why a fine-tuning training file failed
   * validation, see the `error` field on `fine_tuning.job`.
   */
  status_details?: string;
}

/**
 * The intended purpose of the uploaded file. One of: - `assistants`: Used in the
 * Assistants API - `batch`: Used in the Batch API - `fine-tune`: Used for
 * fine-tuning - `vision`: Images used for vision fine-tuning - `user_data`:
 * Flexible file type for any purpose - `evals`: Used for eval data sets
 */
export type FilePurpose = 'assistants' | 'batch' | 'fine-tune' | 'vision' | 'user_data' | 'evals';

export interface FileCreateParams {
  /**
   * The File object (not file name) to be uploaded.
   */
  file: Uploadable;

  /**
   * The intended purpose of the uploaded file. One of: - `assistants`: Used in the
   * Assistants API - `batch`: Used in the Batch API - `fine-tune`: Used for
   * fine-tuning - `vision`: Images used for vision fine-tuning - `user_data`:
   * Flexible file type for any purpose - `evals`: Used for eval data sets
   */
  purpose: FilePurpose;
}

export interface FileListParams extends CursorPageParams {
  /**
   * Sort order by the `created_at` timestamp of the objects. `asc` for ascending
   * order and `desc` for descending order.
   */
  order?: 'asc' | 'desc';

  /**
   * Only return files with the given purpose.
   */
  purpose?: string;
}

export declare namespace Files {
  export {
    type FileContent as FileContent,
    type FileDeleted as FileDeleted,
    type FileObject as FileObject,
    type FilePurpose as FilePurpose,
    type FileObjectsPage as FileObjectsPage,
    type FileCreateParams as FileCreateParams,
    type FileListParams as FileListParams,
  };
}<|MERGE_RESOLUTION|>--- conflicted
+++ resolved
@@ -59,40 +59,19 @@
   /**
    * Delete a file.
    */
-<<<<<<< HEAD
-  del(fileId: string, options?: Core.RequestOptions): Core.APIPromise<FileDeleted> {
-    return this._client.delete(`/files/${fileId}`, options);
-  }
-
-  /**
-   * Returns the contents of the specified file.
-   */
-  content(fileId: string, options?: Core.RequestOptions): Core.APIPromise<Response> {
-    return this._client.get(`/files/${fileId}/content`, {
-      ...options,
-      headers: { Accept: 'application/binary', ...options?.headers },
-      __binaryResponse: true,
-    });
-=======
   delete(fileID: string, options?: RequestOptions): APIPromise<FileDeleted> {
     return this._client.delete(path`/files/${fileID}`, options);
->>>>>>> 36bc8381
   }
 
   /**
    * Returns the contents of the specified file.
    */
-<<<<<<< HEAD
-  retrieveContent(fileId: string, options?: Core.RequestOptions): Core.APIPromise<string> {
-    return this._client.get(`/files/${fileId}/content`, options);
-=======
   content(fileID: string, options?: RequestOptions): APIPromise<Response> {
     return this._client.get(path`/files/${fileID}/content`, {
       ...options,
       headers: buildHeaders([{ Accept: 'application/binary' }, options?.headers]),
       __binaryResponse: true,
     });
->>>>>>> 36bc8381
   }
 
   /**
