// File generated from our OpenAPI spec by Stainless. See CONTRIBUTING.md for details.

import { APIResource } from '../core/resource';
import * as CompletionsAPI from './completions';
import * as CompletionsCompletionsAPI from './chat/completions/completions';
<<<<<<< HEAD
import { Stream } from '../streaming';
=======
import { APIPromise } from '../core/api-promise';
import { Stream } from '../core/streaming';
import { RequestOptions } from '../internal/request-options';
>>>>>>> 36bc8381

export class Completions extends APIResource {
  /**
   * Creates a completion for the provided prompt and parameters.
   *
   * @example
   * ```ts
   * const completion = await client.completions.create({
   *   model: 'string',
   *   prompt: 'This is a test.',
   * });
   * ```
   */
<<<<<<< HEAD
  create(body: CompletionCreateParamsNonStreaming, options?: Core.RequestOptions): APIPromise<Completion>;
  create(
    body: CompletionCreateParamsStreaming,
    options?: Core.RequestOptions,
  ): APIPromise<Stream<Completion>>;
=======
  create(body: CompletionCreateParamsNonStreaming, options?: RequestOptions): APIPromise<Completion>;
  create(body: CompletionCreateParamsStreaming, options?: RequestOptions): APIPromise<Stream<Completion>>;
>>>>>>> 36bc8381
  create(
    body: CompletionCreateParamsBase,
    options?: RequestOptions,
  ): APIPromise<Stream<Completion> | Completion>;
  create(
    body: CompletionCreateParams,
    options?: RequestOptions,
  ): APIPromise<Completion> | APIPromise<Stream<Completion>> {
    return this._client.post('/completions', { body, ...options, stream: body.stream ?? false }) as
      | APIPromise<Completion>
      | APIPromise<Stream<Completion>>;
  }
}

/**
 * Represents a completion response from the API. Note: both the streamed and
 * non-streamed response objects share the same shape (unlike the chat endpoint).
 */
export interface Completion {
  /**
   * A unique identifier for the completion.
   */
  id: string;

  /**
   * The list of completion choices the model generated for the input prompt.
   */
  choices: Array<CompletionChoice>;

  /**
   * The Unix timestamp (in seconds) of when the completion was created.
   */
  created: number;

  /**
   * The model used for completion.
   */
  model: string;

  /**
   * The object type, which is always "text_completion"
   */
  object: 'text_completion';

  /**
   * This fingerprint represents the backend configuration that the model runs with.
   *
   * Can be used in conjunction with the `seed` request parameter to understand when
   * backend changes have been made that might impact determinism.
   */
  system_fingerprint?: string;

  /**
   * Usage statistics for the completion request.
   */
  usage?: CompletionUsage;
}

export interface CompletionChoice {
  /**
   * The reason the model stopped generating tokens. This will be `stop` if the model
   * hit a natural stop point or a provided stop sequence, `length` if the maximum
   * number of tokens specified in the request was reached, or `content_filter` if
   * content was omitted due to a flag from our content filters.
   */
  finish_reason: 'stop' | 'length' | 'content_filter';

  index: number;

  logprobs: CompletionChoice.Logprobs | null;

  text: string;
}

export namespace CompletionChoice {
  export interface Logprobs {
    text_offset?: Array<number>;

    token_logprobs?: Array<number>;

    tokens?: Array<string>;

    top_logprobs?: Array<Record<string, number>>;
  }
}

/**
 * Usage statistics for the completion request.
 */
export interface CompletionUsage {
  /**
   * Number of tokens in the generated completion.
   */
  completion_tokens: number;

  /**
   * Number of tokens in the prompt.
   */
  prompt_tokens: number;

  /**
   * Total number of tokens used in the request (prompt + completion).
   */
  total_tokens: number;

  /**
   * Breakdown of tokens used in a completion.
   */
  completion_tokens_details?: CompletionUsage.CompletionTokensDetails;

  /**
   * Breakdown of tokens used in the prompt.
   */
  prompt_tokens_details?: CompletionUsage.PromptTokensDetails;
}

export namespace CompletionUsage {
  /**
   * Breakdown of tokens used in a completion.
   */
  export interface CompletionTokensDetails {
    /**
     * When using Predicted Outputs, the number of tokens in the prediction that
     * appeared in the completion.
     */
    accepted_prediction_tokens?: number;

    /**
     * Audio input tokens generated by the model.
     */
    audio_tokens?: number;

    /**
     * Tokens generated by the model for reasoning.
     */
    reasoning_tokens?: number;

    /**
     * When using Predicted Outputs, the number of tokens in the prediction that did
     * not appear in the completion. However, like reasoning tokens, these tokens are
     * still counted in the total completion tokens for purposes of billing, output,
     * and context window limits.
     */
    rejected_prediction_tokens?: number;
  }

  /**
   * Breakdown of tokens used in the prompt.
   */
  export interface PromptTokensDetails {
    /**
     * Audio input tokens present in the prompt.
     */
    audio_tokens?: number;

    /**
     * Cached tokens present in the prompt.
     */
    cached_tokens?: number;
  }
}

export type CompletionCreateParams = CompletionCreateParamsNonStreaming | CompletionCreateParamsStreaming;

export interface CompletionCreateParamsBase {
  /**
   * ID of the model to use. You can use the
   * [List models](https://platform.openai.com/docs/api-reference/models/list) API to
   * see all of your available models, or see our
   * [Model overview](https://platform.openai.com/docs/models) for descriptions of
   * them.
   */
  model: (string & {}) | 'gpt-3.5-turbo-instruct' | 'davinci-002' | 'babbage-002';

  /**
   * The prompt(s) to generate completions for, encoded as a string, array of
   * strings, array of tokens, or array of token arrays.
   *
   * Note that <|endoftext|> is the document separator that the model sees during
   * training, so if a prompt is not specified the model will generate as if from the
   * beginning of a new document.
   */
  prompt: string | Array<string> | Array<number> | Array<Array<number>> | null;

  /**
   * Generates `best_of` completions server-side and returns the "best" (the one with
   * the highest log probability per token). Results cannot be streamed.
   *
   * When used with `n`, `best_of` controls the number of candidate completions and
   * `n` specifies how many to return – `best_of` must be greater than `n`.
   *
   * **Note:** Because this parameter generates many completions, it can quickly
   * consume your token quota. Use carefully and ensure that you have reasonable
   * settings for `max_tokens` and `stop`.
   */
  best_of?: number | null;

  /**
   * Echo back the prompt in addition to the completion
   */
  echo?: boolean | null;

  /**
   * Number between -2.0 and 2.0. Positive values penalize new tokens based on their
   * existing frequency in the text so far, decreasing the model's likelihood to
   * repeat the same line verbatim.
   *
   * [See more information about frequency and presence penalties.](https://platform.openai.com/docs/guides/text-generation)
   */
  frequency_penalty?: number | null;

  /**
   * Modify the likelihood of specified tokens appearing in the completion.
   *
   * Accepts a JSON object that maps tokens (specified by their token ID in the GPT
   * tokenizer) to an associated bias value from -100 to 100. You can use this
   * [tokenizer tool](/tokenizer?view=bpe) to convert text to token IDs.
   * Mathematically, the bias is added to the logits generated by the model prior to
   * sampling. The exact effect will vary per model, but values between -1 and 1
   * should decrease or increase likelihood of selection; values like -100 or 100
   * should result in a ban or exclusive selection of the relevant token.
   *
   * As an example, you can pass `{"50256": -100}` to prevent the <|endoftext|> token
   * from being generated.
   */
  logit_bias?: Record<string, number> | null;

  /**
   * Include the log probabilities on the `logprobs` most likely output tokens, as
   * well the chosen tokens. For example, if `logprobs` is 5, the API will return a
   * list of the 5 most likely tokens. The API will always return the `logprob` of
   * the sampled token, so there may be up to `logprobs+1` elements in the response.
   *
   * The maximum value for `logprobs` is 5.
   */
  logprobs?: number | null;

  /**
   * The maximum number of [tokens](/tokenizer) that can be generated in the
   * completion.
   *
   * The token count of your prompt plus `max_tokens` cannot exceed the model's
   * context length.
   * [Example Python code](https://cookbook.openai.com/examples/how_to_count_tokens_with_tiktoken)
   * for counting tokens.
   */
  max_tokens?: number | null;

  /**
   * How many completions to generate for each prompt.
   *
   * **Note:** Because this parameter generates many completions, it can quickly
   * consume your token quota. Use carefully and ensure that you have reasonable
   * settings for `max_tokens` and `stop`.
   */
  n?: number | null;

  /**
   * Number between -2.0 and 2.0. Positive values penalize new tokens based on
   * whether they appear in the text so far, increasing the model's likelihood to
   * talk about new topics.
   *
   * [See more information about frequency and presence penalties.](https://platform.openai.com/docs/guides/text-generation)
   */
  presence_penalty?: number | null;

  /**
   * If specified, our system will make a best effort to sample deterministically,
   * such that repeated requests with the same `seed` and parameters should return
   * the same result.
   *
   * Determinism is not guaranteed, and you should refer to the `system_fingerprint`
   * response parameter to monitor changes in the backend.
   */
  seed?: number | null;

  /**
   * Not supported with latest reasoning models `o3` and `o4-mini`.
   *
   * Up to 4 sequences where the API will stop generating further tokens. The
   * returned text will not contain the stop sequence.
   */
  stop?: string | null | Array<string>;

  /**
   * Whether to stream back partial progress. If set, tokens will be sent as
   * data-only
   * [server-sent events](https://developer.mozilla.org/en-US/docs/Web/API/Server-sent_events/Using_server-sent_events#Event_stream_format)
   * as they become available, with the stream terminated by a `data: [DONE]`
   * message.
   * [Example Python code](https://cookbook.openai.com/examples/how_to_stream_completions).
   */
  stream?: boolean | null;

  /**
   * Options for streaming response. Only set this when you set `stream: true`.
   */
  stream_options?: CompletionsCompletionsAPI.ChatCompletionStreamOptions | null;

  /**
   * The suffix that comes after a completion of inserted text.
   *
   * This parameter is only supported for `gpt-3.5-turbo-instruct`.
   */
  suffix?: string | null;

  /**
   * What sampling temperature to use, between 0 and 2. Higher values like 0.8 will
   * make the output more random, while lower values like 0.2 will make it more
   * focused and deterministic.
   *
   * We generally recommend altering this or `top_p` but not both.
   */
  temperature?: number | null;

  /**
   * An alternative to sampling with temperature, called nucleus sampling, where the
   * model considers the results of the tokens with top_p probability mass. So 0.1
   * means only the tokens comprising the top 10% probability mass are considered.
   *
   * We generally recommend altering this or `temperature` but not both.
   */
  top_p?: number | null;

  /**
   * A unique identifier representing your end-user, which can help OpenAI to monitor
   * and detect abuse.
   * [Learn more](https://platform.openai.com/docs/guides/safety-best-practices#end-user-ids).
   */
  user?: string;
}

export namespace CompletionCreateParams {
  export type CompletionCreateParamsNonStreaming = CompletionsAPI.CompletionCreateParamsNonStreaming;
  export type CompletionCreateParamsStreaming = CompletionsAPI.CompletionCreateParamsStreaming;
}

export interface CompletionCreateParamsNonStreaming extends CompletionCreateParamsBase {
  /**
   * Whether to stream back partial progress. If set, tokens will be sent as
   * data-only
   * [server-sent events](https://developer.mozilla.org/en-US/docs/Web/API/Server-sent_events/Using_server-sent_events#Event_stream_format)
   * as they become available, with the stream terminated by a `data: [DONE]`
   * message.
   * [Example Python code](https://cookbook.openai.com/examples/how_to_stream_completions).
   */
  stream?: false | null;
}

export interface CompletionCreateParamsStreaming extends CompletionCreateParamsBase {
  /**
   * Whether to stream back partial progress. If set, tokens will be sent as
   * data-only
   * [server-sent events](https://developer.mozilla.org/en-US/docs/Web/API/Server-sent_events/Using_server-sent_events#Event_stream_format)
   * as they become available, with the stream terminated by a `data: [DONE]`
   * message.
   * [Example Python code](https://cookbook.openai.com/examples/how_to_stream_completions).
   */
  stream: true;
}

export declare namespace Completions {
  export {
    type Completion as Completion,
    type CompletionChoice as CompletionChoice,
    type CompletionUsage as CompletionUsage,
    type CompletionCreateParams as CompletionCreateParams,
    type CompletionCreateParamsNonStreaming as CompletionCreateParamsNonStreaming,
    type CompletionCreateParamsStreaming as CompletionCreateParamsStreaming,
  };
}<|MERGE_RESOLUTION|>--- conflicted
+++ resolved
@@ -3,13 +3,9 @@
 import { APIResource } from '../core/resource';
 import * as CompletionsAPI from './completions';
 import * as CompletionsCompletionsAPI from './chat/completions/completions';
-<<<<<<< HEAD
-import { Stream } from '../streaming';
-=======
 import { APIPromise } from '../core/api-promise';
 import { Stream } from '../core/streaming';
 import { RequestOptions } from '../internal/request-options';
->>>>>>> 36bc8381
 
 export class Completions extends APIResource {
   /**
@@ -23,16 +19,8 @@
    * });
    * ```
    */
-<<<<<<< HEAD
-  create(body: CompletionCreateParamsNonStreaming, options?: Core.RequestOptions): APIPromise<Completion>;
-  create(
-    body: CompletionCreateParamsStreaming,
-    options?: Core.RequestOptions,
-  ): APIPromise<Stream<Completion>>;
-=======
   create(body: CompletionCreateParamsNonStreaming, options?: RequestOptions): APIPromise<Completion>;
   create(body: CompletionCreateParamsStreaming, options?: RequestOptions): APIPromise<Stream<Completion>>;
->>>>>>> 36bc8381
   create(
     body: CompletionCreateParamsBase,
     options?: RequestOptions,
